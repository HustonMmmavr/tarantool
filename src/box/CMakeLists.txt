--- conflicted
+++ resolved
@@ -114,13 +114,9 @@
     applier.cc
     relay.cc
     journal.c
-<<<<<<< HEAD
-    wal.cc
     sql.c
     execute.c
-=======
     wal.c
->>>>>>> 4e9bf7b4
     call.c
     ${lua_sources}
     lua/init.c
