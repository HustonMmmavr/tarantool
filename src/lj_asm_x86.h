/*
** x86/x64 IR assembler (SSA IR -> machine code).
** Copyright (C) 2005-2016 Mike Pall. See Copyright Notice in luajit.h
*/

/* -- Guard handling ------------------------------------------------------ */

/* Generate an exit stub group at the bottom of the reserved MCode memory. */
static MCode *asm_exitstub_gen(ASMState *as, ExitNo group)
{
  ExitNo i, groupofs = (group*EXITSTUBS_PER_GROUP) & 0xff;
  MCode *mxp = as->mcbot;
  MCode *mxpstart = mxp;
  if (mxp + (2+2)*EXITSTUBS_PER_GROUP+8+5 >= as->mctop)
    asm_mclimit(as);
  /* Push low byte of exitno for each exit stub. */
  *mxp++ = XI_PUSHi8; *mxp++ = (MCode)groupofs;
  for (i = 1; i < EXITSTUBS_PER_GROUP; i++) {
    *mxp++ = XI_JMPs; *mxp++ = (MCode)((2+2)*(EXITSTUBS_PER_GROUP - i) - 2);
    *mxp++ = XI_PUSHi8; *mxp++ = (MCode)(groupofs + i);
  }
  /* Push the high byte of the exitno for each exit stub group. */
  *mxp++ = XI_PUSHi8; *mxp++ = (MCode)((group*EXITSTUBS_PER_GROUP)>>8);
#if !LJ_GC64
  /* Store DISPATCH at original stack slot 0. Account for the two push ops. */
  *mxp++ = XI_MOVmi;
  *mxp++ = MODRM(XM_OFS8, 0, RID_ESP);
  *mxp++ = MODRM(XM_SCALE1, RID_ESP, RID_ESP);
  *mxp++ = 2*sizeof(void *);
  *(int32_t *)mxp = ptr2addr(J2GG(as->J)->dispatch); mxp += 4;
#endif
  /* Jump to exit handler which fills in the ExitState. */
  *mxp++ = XI_JMP; mxp += 4;
  *((int32_t *)(mxp-4)) = jmprel(mxp, (MCode *)(void *)lj_vm_exit_handler);
  /* Commit the code for this group (even if assembly fails later on). */
  lj_mcode_commitbot(as->J, mxp);
  as->mcbot = mxp;
  as->mclim = as->mcbot + MCLIM_REDZONE;
  return mxpstart;
}

/* Setup all needed exit stubs. */
static void asm_exitstub_setup(ASMState *as, ExitNo nexits)
{
  ExitNo i;
  if (nexits >= EXITSTUBS_PER_GROUP*LJ_MAX_EXITSTUBGR)
    lj_trace_err(as->J, LJ_TRERR_SNAPOV);
  for (i = 0; i < (nexits+EXITSTUBS_PER_GROUP-1)/EXITSTUBS_PER_GROUP; i++)
    if (as->J->exitstubgroup[i] == NULL)
      as->J->exitstubgroup[i] = asm_exitstub_gen(as, i);
}

/* Emit conditional branch to exit for guard.
** It's important to emit this *after* all registers have been allocated,
** because rematerializations may invalidate the flags.
*/
static void asm_guardcc(ASMState *as, int cc)
{
  MCode *target = exitstub_addr(as->J, as->snapno);
  MCode *p = as->mcp;
  if (LJ_UNLIKELY(p == as->invmcp)) {
    as->loopinv = 1;
    *(int32_t *)(p+1) = jmprel(p+5, target);
    target = p;
    cc ^= 1;
    if (as->realign) {
      if (LJ_GC64 && LJ_UNLIKELY(as->mrm.base == RID_RIP))
	as->mrm.ofs += 2;  /* Fixup RIP offset for pending fused load. */
      emit_sjcc(as, cc, target);
      return;
    }
  }
  if (LJ_GC64 && LJ_UNLIKELY(as->mrm.base == RID_RIP))
    as->mrm.ofs += 6;  /* Fixup RIP offset for pending fused load. */
  emit_jcc(as, cc, target);
}

/* -- Memory operand fusion ----------------------------------------------- */

/* Limit linear search to this distance. Avoids O(n^2) behavior. */
#define CONFLICT_SEARCH_LIM	31

/* Check if a reference is a signed 32 bit constant. */
static int asm_isk32(ASMState *as, IRRef ref, int32_t *k)
{
  if (irref_isk(ref)) {
    IRIns *ir = IR(ref);
#if LJ_GC64
    if (ir->o == IR_KNULL || !irt_is64(ir->t)) {
      *k = ir->i;
      return 1;
    } else if (checki32((int64_t)ir_k64(ir)->u64)) {
      *k = (int32_t)ir_k64(ir)->u64;
      return 1;
    }
#else
    if (ir->o != IR_KINT64) {
      *k = ir->i;
      return 1;
    } else if (checki32((int64_t)ir_kint64(ir)->u64)) {
      *k = (int32_t)ir_kint64(ir)->u64;
      return 1;
    }
#endif
  }
  return 0;
}

/* Check if there's no conflicting instruction between curins and ref.
** Also avoid fusing loads if there are multiple references.
*/
static int noconflict(ASMState *as, IRRef ref, IROp conflict, int noload)
{
  IRIns *ir = as->ir;
  IRRef i = as->curins;
  if (i > ref + CONFLICT_SEARCH_LIM)
    return 0;  /* Give up, ref is too far away. */
  while (--i > ref) {
    if (ir[i].o == conflict)
      return 0;  /* Conflict found. */
    else if (!noload && (ir[i].op1 == ref || ir[i].op2 == ref))
      return 0;
  }
  return 1;  /* Ok, no conflict. */
}

/* Fuse array base into memory operand. */
static IRRef asm_fuseabase(ASMState *as, IRRef ref)
{
  IRIns *irb = IR(ref);
  as->mrm.ofs = 0;
  if (irb->o == IR_FLOAD) {
    IRIns *ira = IR(irb->op1);
    lua_assert(irb->op2 == IRFL_TAB_ARRAY);
    /* We can avoid the FLOAD of t->array for colocated arrays. */
    if (ira->o == IR_TNEW && ira->op1 <= LJ_MAX_COLOSIZE &&
	!neverfuse(as) && noconflict(as, irb->op1, IR_NEWREF, 1)) {
      as->mrm.ofs = (int32_t)sizeof(GCtab);  /* Ofs to colocated array. */
      return irb->op1;  /* Table obj. */
    }
  } else if (irb->o == IR_ADD && irref_isk(irb->op2)) {
    /* Fuse base offset (vararg load). */
    as->mrm.ofs = IR(irb->op2)->i;
    return irb->op1;
  }
  return ref;  /* Otherwise use the given array base. */
}

/* Fuse array reference into memory operand. */
static void asm_fusearef(ASMState *as, IRIns *ir, RegSet allow)
{
  IRIns *irx;
  lua_assert(ir->o == IR_AREF);
  as->mrm.base = (uint8_t)ra_alloc1(as, asm_fuseabase(as, ir->op1), allow);
  irx = IR(ir->op2);
  if (irref_isk(ir->op2)) {
    as->mrm.ofs += 8*irx->i;
    as->mrm.idx = RID_NONE;
  } else {
    rset_clear(allow, as->mrm.base);
    as->mrm.scale = XM_SCALE8;
    /* Fuse a constant ADD (e.g. t[i+1]) into the offset.
    ** Doesn't help much without ABCelim, but reduces register pressure.
    */
    if (!LJ_64 &&  /* Has bad effects with negative index on x64. */
	mayfuse(as, ir->op2) && ra_noreg(irx->r) &&
	irx->o == IR_ADD && irref_isk(irx->op2)) {
      as->mrm.ofs += 8*IR(irx->op2)->i;
      as->mrm.idx = (uint8_t)ra_alloc1(as, irx->op1, allow);
    } else {
      as->mrm.idx = (uint8_t)ra_alloc1(as, ir->op2, allow);
    }
  }
}

/* Fuse array/hash/upvalue reference into memory operand.
** Caveat: this may allocate GPRs for the base/idx registers. Be sure to
** pass the final allow mask, excluding any GPRs used for other inputs.
** In particular: 2-operand GPR instructions need to call ra_dest() first!
*/
static void asm_fuseahuref(ASMState *as, IRRef ref, RegSet allow)
{
  IRIns *ir = IR(ref);
  if (ra_noreg(ir->r)) {
    switch ((IROp)ir->o) {
    case IR_AREF:
      if (mayfuse(as, ref)) {
	asm_fusearef(as, ir, allow);
	return;
      }
      break;
    case IR_HREFK:
      if (mayfuse(as, ref)) {
	as->mrm.base = (uint8_t)ra_alloc1(as, ir->op1, allow);
	as->mrm.ofs = (int32_t)(IR(ir->op2)->op2 * sizeof(Node));
	as->mrm.idx = RID_NONE;
	return;
      }
      break;
    case IR_UREFC:
      if (irref_isk(ir->op1)) {
	GCfunc *fn = ir_kfunc(IR(ir->op1));
	GCupval *uv = &gcref(fn->l.uvptr[(ir->op2 >> 8)])->uv;
#if LJ_GC64
	int64_t ofs = dispofs(as, &uv->tv);
	if (checki32(ofs) && checki32(ofs+4)) {
	  as->mrm.ofs = (int32_t)ofs;
	  as->mrm.base = RID_DISPATCH;
	  as->mrm.idx = RID_NONE;
	  return;
	}
#else
	as->mrm.ofs = ptr2addr(&uv->tv);
	as->mrm.base = as->mrm.idx = RID_NONE;
	return;
#endif
      }
      break;
    default:
      lua_assert(ir->o == IR_HREF || ir->o == IR_NEWREF || ir->o == IR_UREFO ||
		 ir->o == IR_KKPTR);
      break;
    }
  }
  as->mrm.base = (uint8_t)ra_alloc1(as, ref, allow);
  as->mrm.ofs = 0;
  as->mrm.idx = RID_NONE;
}

/* Fuse FLOAD/FREF reference into memory operand. */
static void asm_fusefref(ASMState *as, IRIns *ir, RegSet allow)
{
  lua_assert(ir->o == IR_FLOAD || ir->o == IR_FREF);
  as->mrm.idx = RID_NONE;
  if (ir->op1 == REF_NIL) {
#if LJ_GC64
    as->mrm.ofs = (int32_t)ir->op2 - GG_OFS(dispatch);
    as->mrm.base = RID_DISPATCH;
#else
    as->mrm.ofs = (int32_t)ir->op2 + ptr2addr(J2GG(as->J));
    as->mrm.base = RID_NONE;
#endif
    return;
  }
  as->mrm.ofs = field_ofs[ir->op2];
  if (irref_isk(ir->op1)) {
    IRIns *op1 = IR(ir->op1);
#if LJ_GC64
    if (ir->op1 == REF_NIL) {
      as->mrm.ofs -= GG_OFS(dispatch);
      as->mrm.base = RID_DISPATCH;
      return;
    } else if (op1->o == IR_KPTR || op1->o == IR_KKPTR) {
      intptr_t ofs = dispofs(as, ir_kptr(op1));
      if (checki32(as->mrm.ofs + ofs)) {
	as->mrm.ofs += (int32_t)ofs;
	as->mrm.base = RID_DISPATCH;
	return;
      }
    }
#else
    as->mrm.ofs += op1->i;
    as->mrm.base = RID_NONE;
    return;
#endif
  }
  as->mrm.base = (uint8_t)ra_alloc1(as, ir->op1, allow);
}

/* Fuse string reference into memory operand. */
static void asm_fusestrref(ASMState *as, IRIns *ir, RegSet allow)
{
  IRIns *irr;
  lua_assert(ir->o == IR_STRREF);
  as->mrm.base = as->mrm.idx = RID_NONE;
  as->mrm.scale = XM_SCALE1;
  as->mrm.ofs = sizeof(GCstr);
  if (!LJ_GC64 && irref_isk(ir->op1)) {
    as->mrm.ofs += IR(ir->op1)->i;
  } else {
    Reg r = ra_alloc1(as, ir->op1, allow);
    rset_clear(allow, r);
    as->mrm.base = (uint8_t)r;
  }
  irr = IR(ir->op2);
  if (irref_isk(ir->op2)) {
    as->mrm.ofs += irr->i;
  } else {
    Reg r;
    /* Fuse a constant add into the offset, e.g. string.sub(s, i+10). */
    if (!LJ_64 &&  /* Has bad effects with negative index on x64. */
	mayfuse(as, ir->op2) && irr->o == IR_ADD && irref_isk(irr->op2)) {
      as->mrm.ofs += IR(irr->op2)->i;
      r = ra_alloc1(as, irr->op1, allow);
    } else {
      r = ra_alloc1(as, ir->op2, allow);
    }
    if (as->mrm.base == RID_NONE)
      as->mrm.base = (uint8_t)r;
    else
      as->mrm.idx = (uint8_t)r;
  }
}

static void asm_fusexref(ASMState *as, IRRef ref, RegSet allow)
{
  IRIns *ir = IR(ref);
  as->mrm.idx = RID_NONE;
  if (ir->o == IR_KPTR || ir->o == IR_KKPTR) {
#if LJ_GC64
    intptr_t ofs = dispofs(as, ir_kptr(ir));
    if (checki32(ofs)) {
      as->mrm.ofs = (int32_t)ofs;
      as->mrm.base = RID_DISPATCH;
      return;
    }
  } if (0) {
#else
    as->mrm.ofs = ir->i;
    as->mrm.base = RID_NONE;
  } else if (ir->o == IR_STRREF) {
    asm_fusestrref(as, ir, allow);
#endif
  } else {
    as->mrm.ofs = 0;
    if (canfuse(as, ir) && ir->o == IR_ADD && ra_noreg(ir->r)) {
      /* Gather (base+idx*sz)+ofs as emitted by cdata ptr/array indexing. */
      IRIns *irx;
      IRRef idx;
      Reg r;
      if (asm_isk32(as, ir->op2, &as->mrm.ofs)) {  /* Recognize x+ofs. */
	ref = ir->op1;
	ir = IR(ref);
	if (!(ir->o == IR_ADD && canfuse(as, ir) && ra_noreg(ir->r)))
	  goto noadd;
      }
      as->mrm.scale = XM_SCALE1;
      idx = ir->op1;
      ref = ir->op2;
      irx = IR(idx);
      if (!(irx->o == IR_BSHL || irx->o == IR_ADD)) {  /* Try other operand. */
	idx = ir->op2;
	ref = ir->op1;
	irx = IR(idx);
      }
      if (canfuse(as, irx) && ra_noreg(irx->r)) {
	if (irx->o == IR_BSHL && irref_isk(irx->op2) && IR(irx->op2)->i <= 3) {
	  /* Recognize idx<<b with b = 0-3, corresponding to sz = (1),2,4,8. */
	  idx = irx->op1;
	  as->mrm.scale = (uint8_t)(IR(irx->op2)->i << 6);
	} else if (irx->o == IR_ADD && irx->op1 == irx->op2) {
	  /* FOLD does idx*2 ==> idx<<1 ==> idx+idx. */
	  idx = irx->op1;
	  as->mrm.scale = XM_SCALE2;
	}
      }
      r = ra_alloc1(as, idx, allow);
      rset_clear(allow, r);
      as->mrm.idx = (uint8_t)r;
    }
  noadd:
    as->mrm.base = (uint8_t)ra_alloc1(as, ref, allow);
  }
}

/* Fuse load of 64 bit IR constant into memory operand. */
static Reg asm_fuseloadk64(ASMState *as, IRIns *ir)
{
  const uint64_t *k = &ir_k64(ir)->u64;
  if (!LJ_GC64 || checki32((intptr_t)k)) {
    as->mrm.ofs = ptr2addr(k);
    as->mrm.base = RID_NONE;
#if LJ_GC64
  } else if (checki32(dispofs(as, k))) {
    as->mrm.ofs = (int32_t)dispofs(as, k);
    as->mrm.base = RID_DISPATCH;
  } else if (checki32(mcpofs(as, k)) && checki32(mcpofs(as, k+1)) &&
	     checki32(mctopofs(as, k)) && checki32(mctopofs(as, k+1))) {
    as->mrm.ofs = (int32_t)mcpofs(as, k);
    as->mrm.base = RID_RIP;
  } else {
    if (ir->i) {
      lua_assert(*k == *(uint64_t*)(as->mctop - ir->i));
    } else {
      while ((uintptr_t)as->mcbot & 7) *as->mcbot++ = XI_INT3;
      *(uint64_t*)as->mcbot = *k;
      ir->i = (int32_t)(as->mctop - as->mcbot);
      as->mcbot += 8;
      as->mclim = as->mcbot + MCLIM_REDZONE;
    }
    as->mrm.ofs = (int32_t)mcpofs(as, as->mctop - ir->i);
    as->mrm.base = RID_RIP;
#endif
  }
  as->mrm.idx = RID_NONE;
  return RID_MRM;
}

/* Fuse load into memory operand.
**
** Important caveat: this may emit RIP-relative loads! So don't place any
** code emitters between this function and the use of its result.
** The only permitted exception is asm_guardcc().
*/
static Reg asm_fuseload(ASMState *as, IRRef ref, RegSet allow)
{
  IRIns *ir = IR(ref);
  if (ra_hasreg(ir->r)) {
    if (allow != RSET_EMPTY) {  /* Fast path. */
      ra_noweak(as, ir->r);
      return ir->r;
    }
  fusespill:
    /* Force a spill if only memory operands are allowed (asm_x87load). */
    as->mrm.base = RID_ESP;
    as->mrm.ofs = ra_spill(as, ir);
    as->mrm.idx = RID_NONE;
    return RID_MRM;
  }
  if (ir->o == IR_KNUM) {
    RegSet avail = as->freeset & ~as->modset & RSET_FPR;
    lua_assert(allow != RSET_EMPTY);
    if (!(avail & (avail-1)))  /* Fuse if less than two regs available. */
      return asm_fuseloadk64(as, ir);
  } else if (ref == REF_BASE || ir->o == IR_KINT64) {
    RegSet avail = as->freeset & ~as->modset & RSET_GPR;
    lua_assert(allow != RSET_EMPTY);
    if (!(avail & (avail-1))) {  /* Fuse if less than two regs available. */
      if (ref == REF_BASE) {
#if LJ_GC64
	as->mrm.ofs = (int32_t)dispofs(as, &J2G(as->J)->jit_base);
	as->mrm.base = RID_DISPATCH;
#else
	as->mrm.ofs = ptr2addr(&J2G(as->J)->jit_base);
	as->mrm.base = RID_NONE;
#endif
	as->mrm.idx = RID_NONE;
	return RID_MRM;
      } else {
	return asm_fuseloadk64(as, ir);
      }
    }
  } else if (mayfuse(as, ref)) {
    RegSet xallow = (allow & RSET_GPR) ? allow : RSET_GPR;
    if (ir->o == IR_SLOAD) {
      if (!(ir->op2 & (IRSLOAD_PARENT|IRSLOAD_CONVERT)) &&
	  noconflict(as, ref, IR_RETF, 0) &&
	  !(LJ_GC64 && irt_isaddr(ir->t))) {
	as->mrm.base = (uint8_t)ra_alloc1(as, REF_BASE, xallow);
	as->mrm.ofs = 8*((int32_t)ir->op1-1-LJ_FR2) +
		      (!LJ_FR2 && (ir->op2 & IRSLOAD_FRAME) ? 4 : 0);
	as->mrm.idx = RID_NONE;
	return RID_MRM;
      }
    } else if (ir->o == IR_FLOAD) {
      /* Generic fusion is only ok for 32 bit operand (but see asm_comp). */
      if ((irt_isint(ir->t) || irt_isu32(ir->t) || irt_isaddr(ir->t)) &&
	  noconflict(as, ref, IR_FSTORE, 0)) {
	asm_fusefref(as, ir, xallow);
	return RID_MRM;
      }
    } else if (ir->o == IR_ALOAD || ir->o == IR_HLOAD || ir->o == IR_ULOAD) {
      if (noconflict(as, ref, ir->o + IRDELTA_L2S, 0) &&
	  !(LJ_GC64 && irt_isaddr(ir->t))) {
	asm_fuseahuref(as, ir->op1, xallow);
	return RID_MRM;
      }
    } else if (ir->o == IR_XLOAD) {
      /* Generic fusion is not ok for 8/16 bit operands (but see asm_comp).
      ** Fusing unaligned memory operands is ok on x86 (except for SIMD types).
      */
      if ((!irt_typerange(ir->t, IRT_I8, IRT_U16)) &&
	  noconflict(as, ref, IR_XSTORE, 0)) {
	asm_fusexref(as, ir->op1, xallow);
	return RID_MRM;
      }
    } else if (ir->o == IR_VLOAD && !(LJ_GC64 && irt_isaddr(ir->t))) {
      asm_fuseahuref(as, ir->op1, xallow);
      return RID_MRM;
    }
  }
  if (ir->o == IR_FLOAD && ir->op1 == REF_NIL) {
    asm_fusefref(as, ir, RSET_EMPTY);
    return RID_MRM;
  }
  if (!(as->freeset & allow) && !emit_canremat(ref) &&
      (allow == RSET_EMPTY || ra_hasspill(ir->s) || iscrossref(as, ref)))
    goto fusespill;
  return ra_allocref(as, ref, allow);
}

#if LJ_64
/* Don't fuse a 32 bit load into a 64 bit operation. */
static Reg asm_fuseloadm(ASMState *as, IRRef ref, RegSet allow, int is64)
{
  if (is64 && !irt_is64(IR(ref)->t))
    return ra_alloc1(as, ref, allow);
  return asm_fuseload(as, ref, allow);
}
#else
#define asm_fuseloadm(as, ref, allow, is64)  asm_fuseload(as, (ref), (allow))
#endif

/* -- Calls --------------------------------------------------------------- */

/* Count the required number of stack slots for a call. */
static int asm_count_call_slots(ASMState *as, const CCallInfo *ci, IRRef *args)
{
  uint32_t i, nargs = CCI_XNARGS(ci);
  int nslots = 0;
#if LJ_64
  if (LJ_ABI_WIN) {
    nslots = (int)(nargs*2);  /* Only matters for more than four args. */
  } else {
    int ngpr = REGARG_NUMGPR, nfpr = REGARG_NUMFPR;
    for (i = 0; i < nargs; i++)
      if (args[i] && irt_isfp(IR(args[i])->t)) {
	if (nfpr > 0) nfpr--; else nslots += 2;
      } else {
	if (ngpr > 0) ngpr--; else nslots += 2;
      }
  }
#else
  int ngpr = 0;
  if ((ci->flags & CCI_CC_MASK) == CCI_CC_FASTCALL)
    ngpr = 2;
  else if ((ci->flags & CCI_CC_MASK) == CCI_CC_THISCALL)
    ngpr = 1;
  for (i = 0; i < nargs; i++)
    if (args[i] && irt_isfp(IR(args[i])->t)) {
      nslots += irt_isnum(IR(args[i])->t) ? 2 : 1;
    } else {
      if (ngpr > 0) ngpr--; else nslots++;
    }
#endif
  return nslots;
}

/* Generate a call to a C function. */
static void asm_gencall(ASMState *as, const CCallInfo *ci, IRRef *args)
{
  uint32_t n, nargs = CCI_XNARGS(ci);
  int32_t ofs = STACKARG_OFS;
#if LJ_64
  uint32_t gprs = REGARG_GPRS;
  Reg fpr = REGARG_FIRSTFPR;
#if !LJ_ABI_WIN
  MCode *patchnfpr = NULL;
#endif
#else
  uint32_t gprs = 0;
  if ((ci->flags & CCI_CC_MASK) != CCI_CC_CDECL) {
    if ((ci->flags & CCI_CC_MASK) == CCI_CC_THISCALL)
      gprs = (REGARG_GPRS & 31);
    else if ((ci->flags & CCI_CC_MASK) == CCI_CC_FASTCALL)
      gprs = REGARG_GPRS;
  }
#endif
  if ((void *)ci->func)
    emit_call(as, ci->func);
#if LJ_64
  if ((ci->flags & CCI_VARARG)) {  /* Special handling for vararg calls. */
#if LJ_ABI_WIN
    for (n = 0; n < 4 && n < nargs; n++) {
      IRIns *ir = IR(args[n]);
      if (irt_isfp(ir->t))  /* Duplicate FPRs in GPRs. */
	emit_rr(as, XO_MOVDto, (irt_isnum(ir->t) ? REX_64 : 0) | (fpr+n),
		((gprs >> (n*5)) & 31));  /* Either MOVD or MOVQ. */
    }
#else
    patchnfpr = --as->mcp;  /* Indicate number of used FPRs in register al. */
    *--as->mcp = XI_MOVrib | RID_EAX;
#endif
  }
#endif
  for (n = 0; n < nargs; n++) {  /* Setup args. */
    IRRef ref = args[n];
    IRIns *ir = IR(ref);
    Reg r;
#if LJ_64 && LJ_ABI_WIN
    /* Windows/x64 argument registers are strictly positional. */
    r = irt_isfp(ir->t) ? (fpr <= REGARG_LASTFPR ? fpr : 0) : (gprs & 31);
    fpr++; gprs >>= 5;
#elif LJ_64
    /* POSIX/x64 argument registers are used in order of appearance. */
    if (irt_isfp(ir->t)) {
      r = fpr <= REGARG_LASTFPR ? fpr++ : 0;
    } else {
      r = gprs & 31; gprs >>= 5;
    }
#else
    if (ref && irt_isfp(ir->t)) {
      r = 0;
    } else {
      r = gprs & 31; gprs >>= 5;
      if (!ref) continue;
    }
#endif
    if (r) {  /* Argument is in a register. */
      if (r < RID_MAX_GPR && ref < ASMREF_TMP1) {
#if LJ_64
	if (LJ_GC64 ? !(ir->o == IR_KINT || ir->o == IR_KNULL) : ir->o == IR_KINT64)
	  emit_loadu64(as, r, ir_k64(ir)->u64);
	else
#endif
	  emit_loadi(as, r, ir->i);
      } else {
	lua_assert(rset_test(as->freeset, r));  /* Must have been evicted. */
	if (ra_hasreg(ir->r)) {
	  ra_noweak(as, ir->r);
	  emit_movrr(as, ir, r, ir->r);
	} else {
	  ra_allocref(as, ref, RID2RSET(r));
	}
      }
    } else if (irt_isfp(ir->t)) {  /* FP argument is on stack. */
      lua_assert(!(irt_isfloat(ir->t) && irref_isk(ref)));  /* No float k. */
      if (LJ_32 && (ofs & 4) && irref_isk(ref)) {
	/* Split stores for unaligned FP consts. */
	emit_movmroi(as, RID_ESP, ofs, (int32_t)ir_knum(ir)->u32.lo);
	emit_movmroi(as, RID_ESP, ofs+4, (int32_t)ir_knum(ir)->u32.hi);
      } else {
	r = ra_alloc1(as, ref, RSET_FPR);
	emit_rmro(as, irt_isnum(ir->t) ? XO_MOVSDto : XO_MOVSSto,
		  r, RID_ESP, ofs);
      }
      ofs += (LJ_32 && irt_isfloat(ir->t)) ? 4 : 8;
    } else {  /* Non-FP argument is on stack. */
      if (LJ_32 && ref < ASMREF_TMP1) {
	emit_movmroi(as, RID_ESP, ofs, ir->i);
      } else {
	r = ra_alloc1(as, ref, RSET_GPR);
	emit_movtomro(as, REX_64 + r, RID_ESP, ofs);
      }
      ofs += sizeof(intptr_t);
    }
    checkmclim(as);
  }
#if LJ_64 && !LJ_ABI_WIN
  if (patchnfpr) *patchnfpr = fpr - REGARG_FIRSTFPR;
#endif
}

/* Setup result reg/sp for call. Evict scratch regs. */
static void asm_setupresult(ASMState *as, IRIns *ir, const CCallInfo *ci)
{
  RegSet drop = RSET_SCRATCH;
  int hiop = (LJ_32 && (ir+1)->o == IR_HIOP && !irt_isnil((ir+1)->t));
  if ((ci->flags & CCI_NOFPRCLOBBER))
    drop &= ~RSET_FPR;
  if (ra_hasreg(ir->r))
    rset_clear(drop, ir->r);  /* Dest reg handled below. */
  if (hiop && ra_hasreg((ir+1)->r))
    rset_clear(drop, (ir+1)->r);  /* Dest reg handled below. */
  ra_evictset(as, drop);  /* Evictions must be performed first. */
  if (ra_used(ir)) {
    if (irt_isfp(ir->t)) {
      int32_t ofs = sps_scale(ir->s);  /* Use spill slot or temp slots. */
#if LJ_64
      if ((ci->flags & CCI_CASTU64)) {
	Reg dest = ir->r;
	if (ra_hasreg(dest)) {
	  ra_free(as, dest);
	  ra_modified(as, dest);
	  emit_rr(as, XO_MOVD, dest|REX_64, RID_RET);  /* Really MOVQ. */
	}
	if (ofs) emit_movtomro(as, RID_RET|REX_64, RID_ESP, ofs);
      } else {
	ra_destreg(as, ir, RID_FPRET);
      }
#else
      /* Number result is in x87 st0 for x86 calling convention. */
      Reg dest = ir->r;
      if (ra_hasreg(dest)) {
	ra_free(as, dest);
	ra_modified(as, dest);
	emit_rmro(as, irt_isnum(ir->t) ? XO_MOVSD : XO_MOVSS,
		  dest, RID_ESP, ofs);
      }
      if ((ci->flags & CCI_CASTU64)) {
	emit_movtomro(as, RID_RETLO, RID_ESP, ofs);
	emit_movtomro(as, RID_RETHI, RID_ESP, ofs+4);
      } else {
	emit_rmro(as, irt_isnum(ir->t) ? XO_FSTPq : XO_FSTPd,
		  irt_isnum(ir->t) ? XOg_FSTPq : XOg_FSTPd, RID_ESP, ofs);
      }
#endif
#if LJ_32
    } else if (hiop) {
      ra_destpair(as, ir);
#endif
    } else {
      lua_assert(!irt_ispri(ir->t));
      ra_destreg(as, ir, RID_RET);
    }
  } else if (LJ_32 && irt_isfp(ir->t) && !(ci->flags & CCI_CASTU64)) {
    emit_x87op(as, XI_FPOP);  /* Pop unused result from x87 st0. */
  }
}

/* Return a constant function pointer or NULL for indirect calls. */
static void *asm_callx_func(ASMState *as, IRIns *irf, IRRef func)
{
#if LJ_32
  UNUSED(as);
  if (irref_isk(func))
    return (void *)irf->i;
#else
  if (irref_isk(func)) {
    MCode *p;
    if (irf->o == IR_KINT64)
      p = (MCode *)(void *)ir_k64(irf)->u64;
    else
      p = (MCode *)(void *)(uintptr_t)(uint32_t)irf->i;
    if (p - as->mcp == (int32_t)(p - as->mcp))
      return p;  /* Call target is still in +-2GB range. */
    /* Avoid the indirect case of emit_call(). Try to hoist func addr. */
  }
#endif
  return NULL;
}

static void asm_callx(ASMState *as, IRIns *ir)
{
  IRRef args[CCI_NARGS_MAX*2];
  CCallInfo ci;
  IRRef func;
  IRIns *irf;
  int32_t spadj = 0;
  ci.flags = asm_callx_flags(as, ir);
  asm_collectargs(as, ir, &ci, args);
  asm_setupresult(as, ir, &ci);
#if LJ_32
  /* Have to readjust stack after non-cdecl calls due to callee cleanup. */
  if ((ci.flags & CCI_CC_MASK) != CCI_CC_CDECL)
    spadj = 4 * asm_count_call_slots(as, &ci, args);
#endif
  func = ir->op2; irf = IR(func);
  if (irf->o == IR_CARG) { func = irf->op1; irf = IR(func); }
  ci.func = (ASMFunction)asm_callx_func(as, irf, func);
  if (!(void *)ci.func) {
    /* Use a (hoistable) non-scratch register for indirect calls. */
    RegSet allow = (RSET_GPR & ~RSET_SCRATCH);
    Reg r = ra_alloc1(as, func, allow);
    if (LJ_32) emit_spsub(as, spadj);  /* Above code may cause restores! */
    emit_rr(as, XO_GROUP5, XOg_CALL, r);
  } else if (LJ_32) {
    emit_spsub(as, spadj);
  }
  asm_gencall(as, &ci, args);
}

/* -- Returns ------------------------------------------------------------- */

/* Return to lower frame. Guard that it goes to the right spot. */
static void asm_retf(ASMState *as, IRIns *ir)
{
  Reg base = ra_alloc1(as, REF_BASE, RSET_GPR);
#if LJ_FR2
  Reg rpc = ra_scratch(as, rset_exclude(RSET_GPR, base));
#endif
  void *pc = ir_kptr(IR(ir->op2));
  int32_t delta = 1+LJ_FR2+bc_a(*((const BCIns *)pc - 1));
  as->topslot -= (BCReg)delta;
  if ((int32_t)as->topslot < 0) as->topslot = 0;
  irt_setmark(IR(REF_BASE)->t);  /* Children must not coalesce with BASE reg. */
  emit_setgl(as, base, jit_base);
  emit_addptr(as, base, -8*delta);
  asm_guardcc(as, CC_NE);
#if LJ_FR2
  emit_rmro(as, XO_CMP, rpc|REX_GC64, base, -8);
  emit_loadu64(as, rpc, u64ptr(pc));
#else
  emit_gmroi(as, XG_ARITHi(XOg_CMP), base, -4, ptr2addr(pc));
#endif
}

/* -- Type conversions ---------------------------------------------------- */

static void asm_tointg(ASMState *as, IRIns *ir, Reg left)
{
  Reg tmp = ra_scratch(as, rset_exclude(RSET_FPR, left));
  Reg dest = ra_dest(as, ir, RSET_GPR);
  asm_guardcc(as, CC_P);
  asm_guardcc(as, CC_NE);
  emit_rr(as, XO_UCOMISD, left, tmp);
  emit_rr(as, XO_CVTSI2SD, tmp, dest);
  emit_rr(as, XO_XORPS, tmp, tmp);  /* Avoid partial register stall. */
  emit_rr(as, XO_CVTTSD2SI, dest, left);
  /* Can't fuse since left is needed twice. */
}

static void asm_tobit(ASMState *as, IRIns *ir)
{
  Reg dest = ra_dest(as, ir, RSET_GPR);
  Reg tmp = ra_noreg(IR(ir->op1)->r) ?
	      ra_alloc1(as, ir->op1, RSET_FPR) :
	      ra_scratch(as, RSET_FPR);
  Reg right;
  emit_rr(as, XO_MOVDto, tmp, dest);
  right = asm_fuseload(as, ir->op2, rset_exclude(RSET_FPR, tmp));
  emit_mrm(as, XO_ADDSD, tmp, right);
  ra_left(as, tmp, ir->op1);
}

static void asm_conv(ASMState *as, IRIns *ir)
{
  IRType st = (IRType)(ir->op2 & IRCONV_SRCMASK);
  int st64 = (st == IRT_I64 || st == IRT_U64 || (LJ_64 && st == IRT_P64));
  int stfp = (st == IRT_NUM || st == IRT_FLOAT);
  IRRef lref = ir->op1;
  lua_assert(irt_type(ir->t) != st);
  lua_assert(!(LJ_32 && (irt_isint64(ir->t) || st64)));  /* Handled by SPLIT. */
  if (irt_isfp(ir->t)) {
    Reg dest = ra_dest(as, ir, RSET_FPR);
    if (stfp) {  /* FP to FP conversion. */
      Reg left = asm_fuseload(as, lref, RSET_FPR);
      emit_mrm(as, st == IRT_NUM ? XO_CVTSD2SS : XO_CVTSS2SD, dest, left);
      if (left == dest) return;  /* Avoid the XO_XORPS. */
    } else if (LJ_32 && st == IRT_U32) {  /* U32 to FP conversion on x86. */
      /* number = (2^52+2^51 .. u32) - (2^52+2^51) */
      cTValue *k = &as->J->k64[LJ_K64_TOBIT];
      Reg bias = ra_scratch(as, rset_exclude(RSET_FPR, dest));
      if (irt_isfloat(ir->t))
	emit_rr(as, XO_CVTSD2SS, dest, dest);
      emit_rr(as, XO_SUBSD, dest, bias);  /* Subtract 2^52+2^51 bias. */
      emit_rr(as, XO_XORPS, dest, bias);  /* Merge bias and integer. */
      emit_rma(as, XO_MOVSD, bias, k);
      emit_mrm(as, XO_MOVD, dest, asm_fuseload(as, lref, RSET_GPR));
      return;
    } else {  /* Integer to FP conversion. */
      Reg left = (LJ_64 && (st == IRT_U32 || st == IRT_U64)) ?
		 ra_alloc1(as, lref, RSET_GPR) :
		 asm_fuseloadm(as, lref, RSET_GPR, st64);
      if (LJ_64 && st == IRT_U64) {
	MCLabel l_end = emit_label(as);
	cTValue *k = &as->J->k64[LJ_K64_2P64];
	emit_rma(as, XO_ADDSD, dest, k);  /* Add 2^64 to compensate. */
	emit_sjcc(as, CC_NS, l_end);
	emit_rr(as, XO_TEST, left|REX_64, left);  /* Check if u64 >= 2^63. */
      }
      emit_mrm(as, irt_isnum(ir->t) ? XO_CVTSI2SD : XO_CVTSI2SS,
	       dest|((LJ_64 && (st64 || st == IRT_U32)) ? REX_64 : 0), left);
    }
    emit_rr(as, XO_XORPS, dest, dest);  /* Avoid partial register stall. */
  } else if (stfp) {  /* FP to integer conversion. */
    if (irt_isguard(ir->t)) {
      /* Checked conversions are only supported from number to int. */
      lua_assert(irt_isint(ir->t) && st == IRT_NUM);
      asm_tointg(as, ir, ra_alloc1(as, lref, RSET_FPR));
    } else {
      Reg dest = ra_dest(as, ir, RSET_GPR);
      x86Op op = st == IRT_NUM ? XO_CVTTSD2SI : XO_CVTTSS2SI;
      if (LJ_64 ? irt_isu64(ir->t) : irt_isu32(ir->t)) {
	/* LJ_64: For inputs >= 2^63 add -2^64, convert again. */
	/* LJ_32: For inputs >= 2^31 add -2^31, convert again and add 2^31. */
	Reg tmp = ra_noreg(IR(lref)->r) ? ra_alloc1(as, lref, RSET_FPR) :
					  ra_scratch(as, RSET_FPR);
	MCLabel l_end = emit_label(as);
	if (LJ_32)
	  emit_gri(as, XG_ARITHi(XOg_ADD), dest, (int32_t)0x80000000);
	emit_rr(as, op, dest|REX_64, tmp);
	if (st == IRT_NUM)
	  emit_rma(as, XO_ADDSD, tmp, &as->J->k64[LJ_K64_M2P64_31]);
	else
	  emit_rma(as, XO_ADDSS, tmp, &as->J->k32[LJ_K32_M2P64_31]);
	emit_sjcc(as, CC_NS, l_end);
	emit_rr(as, XO_TEST, dest|REX_64, dest);  /* Check if dest negative. */
	emit_rr(as, op, dest|REX_64, tmp);
	ra_left(as, tmp, lref);
      } else {
	if (LJ_64 && irt_isu32(ir->t))
	  emit_rr(as, XO_MOV, dest, dest);  /* Zero hiword. */
	emit_mrm(as, op,
		 dest|((LJ_64 &&
			(irt_is64(ir->t) || irt_isu32(ir->t))) ? REX_64 : 0),
		 asm_fuseload(as, lref, RSET_FPR));
      }
    }
  } else if (st >= IRT_I8 && st <= IRT_U16) {  /* Extend to 32 bit integer. */
    Reg left, dest = ra_dest(as, ir, RSET_GPR);
    RegSet allow = RSET_GPR;
    x86Op op;
    lua_assert(irt_isint(ir->t) || irt_isu32(ir->t));
    if (st == IRT_I8) {
      op = XO_MOVSXb; allow = RSET_GPR8; dest |= FORCE_REX;
    } else if (st == IRT_U8) {
      op = XO_MOVZXb; allow = RSET_GPR8; dest |= FORCE_REX;
    } else if (st == IRT_I16) {
      op = XO_MOVSXw;
    } else {
      op = XO_MOVZXw;
    }
    left = asm_fuseload(as, lref, allow);
    /* Add extra MOV if source is already in wrong register. */
    if (!LJ_64 && left != RID_MRM && !rset_test(allow, left)) {
      Reg tmp = ra_scratch(as, allow);
      emit_rr(as, op, dest, tmp);
      emit_rr(as, XO_MOV, tmp, left);
    } else {
      emit_mrm(as, op, dest, left);
    }
  } else {  /* 32/64 bit integer conversions. */
    if (LJ_32) {  /* Only need to handle 32/32 bit no-op (cast) on x86. */
      Reg dest = ra_dest(as, ir, RSET_GPR);
      ra_left(as, dest, lref);  /* Do nothing, but may need to move regs. */
    } else if (irt_is64(ir->t)) {
      Reg dest = ra_dest(as, ir, RSET_GPR);
      if (st64 || !(ir->op2 & IRCONV_SEXT)) {
	/* 64/64 bit no-op (cast) or 32 to 64 bit zero extension. */
	ra_left(as, dest, lref);  /* Do nothing, but may need to move regs. */
      } else {  /* 32 to 64 bit sign extension. */
	Reg left = asm_fuseload(as, lref, RSET_GPR);
	emit_mrm(as, XO_MOVSXd, dest|REX_64, left);
      }
    } else {
      Reg dest = ra_dest(as, ir, RSET_GPR);
      if (st64) {
	Reg left = asm_fuseload(as, lref, RSET_GPR);
	/* This is either a 32 bit reg/reg mov which zeroes the hiword
	** or a load of the loword from a 64 bit address.
	*/
	emit_mrm(as, XO_MOV, dest, left);
      } else {  /* 32/32 bit no-op (cast). */
	ra_left(as, dest, lref);  /* Do nothing, but may need to move regs. */
      }
    }
  }
}

#if LJ_32 && LJ_HASFFI
/* No SSE conversions to/from 64 bit on x86, so resort to ugly x87 code. */

/* 64 bit integer to FP conversion in 32 bit mode. */
static void asm_conv_fp_int64(ASMState *as, IRIns *ir)
{
  Reg hi = ra_alloc1(as, ir->op1, RSET_GPR);
  Reg lo = ra_alloc1(as, (ir-1)->op1, rset_exclude(RSET_GPR, hi));
  int32_t ofs = sps_scale(ir->s);  /* Use spill slot or temp slots. */
  Reg dest = ir->r;
  if (ra_hasreg(dest)) {
    ra_free(as, dest);
    ra_modified(as, dest);
    emit_rmro(as, irt_isnum(ir->t) ? XO_MOVSD : XO_MOVSS, dest, RID_ESP, ofs);
  }
  emit_rmro(as, irt_isnum(ir->t) ? XO_FSTPq : XO_FSTPd,
	    irt_isnum(ir->t) ? XOg_FSTPq : XOg_FSTPd, RID_ESP, ofs);
  if (((ir-1)->op2 & IRCONV_SRCMASK) == IRT_U64) {
    /* For inputs in [2^63,2^64-1] add 2^64 to compensate. */
    MCLabel l_end = emit_label(as);
    emit_rma(as, XO_FADDq, XOg_FADDq, &as->J->k64[LJ_K64_2P64]);
    emit_sjcc(as, CC_NS, l_end);
    emit_rr(as, XO_TEST, hi, hi);  /* Check if u64 >= 2^63. */
  } else {
    lua_assert(((ir-1)->op2 & IRCONV_SRCMASK) == IRT_I64);
  }
  emit_rmro(as, XO_FILDq, XOg_FILDq, RID_ESP, 0);
  /* NYI: Avoid narrow-to-wide store-to-load forwarding stall. */
  emit_rmro(as, XO_MOVto, hi, RID_ESP, 4);
  emit_rmro(as, XO_MOVto, lo, RID_ESP, 0);
}

/* FP to 64 bit integer conversion in 32 bit mode. */
static void asm_conv_int64_fp(ASMState *as, IRIns *ir)
{
  IRType st = (IRType)((ir-1)->op2 & IRCONV_SRCMASK);
  IRType dt = (((ir-1)->op2 & IRCONV_DSTMASK) >> IRCONV_DSH);
  Reg lo, hi;
  lua_assert(st == IRT_NUM || st == IRT_FLOAT);
  lua_assert(dt == IRT_I64 || dt == IRT_U64);
  hi = ra_dest(as, ir, RSET_GPR);
  lo = ra_dest(as, ir-1, rset_exclude(RSET_GPR, hi));
  if (ra_used(ir-1)) emit_rmro(as, XO_MOV, lo, RID_ESP, 0);
  /* NYI: Avoid wide-to-narrow store-to-load forwarding stall. */
  if (!(as->flags & JIT_F_SSE3)) {  /* Set FPU rounding mode to default. */
    emit_rmro(as, XO_FLDCW, XOg_FLDCW, RID_ESP, 4);
    emit_rmro(as, XO_MOVto, lo, RID_ESP, 4);
    emit_gri(as, XG_ARITHi(XOg_AND), lo, 0xf3ff);
  }
  if (dt == IRT_U64) {
    /* For inputs in [2^63,2^64-1] add -2^64 and convert again. */
    MCLabel l_pop, l_end = emit_label(as);
    emit_x87op(as, XI_FPOP);
    l_pop = emit_label(as);
    emit_sjmp(as, l_end);
    emit_rmro(as, XO_MOV, hi, RID_ESP, 4);
    if ((as->flags & JIT_F_SSE3))
      emit_rmro(as, XO_FISTTPq, XOg_FISTTPq, RID_ESP, 0);
    else
      emit_rmro(as, XO_FISTPq, XOg_FISTPq, RID_ESP, 0);
    emit_rma(as, XO_FADDq, XOg_FADDq, &as->J->k64[LJ_K64_M2P64]);
    emit_sjcc(as, CC_NS, l_pop);
    emit_rr(as, XO_TEST, hi, hi);  /* Check if out-of-range (2^63). */
  }
  emit_rmro(as, XO_MOV, hi, RID_ESP, 4);
  if ((as->flags & JIT_F_SSE3)) {  /* Truncation is easy with SSE3. */
    emit_rmro(as, XO_FISTTPq, XOg_FISTTPq, RID_ESP, 0);
  } else {  /* Otherwise set FPU rounding mode to truncate before the store. */
    emit_rmro(as, XO_FISTPq, XOg_FISTPq, RID_ESP, 0);
    emit_rmro(as, XO_FLDCW, XOg_FLDCW, RID_ESP, 0);
    emit_rmro(as, XO_MOVtow, lo, RID_ESP, 0);
    emit_rmro(as, XO_ARITHw(XOg_OR), lo, RID_ESP, 0);
    emit_loadi(as, lo, 0xc00);
    emit_rmro(as, XO_FNSTCW, XOg_FNSTCW, RID_ESP, 0);
  }
  if (dt == IRT_U64)
    emit_x87op(as, XI_FDUP);
  emit_mrm(as, st == IRT_NUM ? XO_FLDq : XO_FLDd,
	   st == IRT_NUM ? XOg_FLDq: XOg_FLDd,
	   asm_fuseload(as, ir->op1, RSET_EMPTY));
}

static void asm_conv64(ASMState *as, IRIns *ir)
{
  if (irt_isfp(ir->t))
    asm_conv_fp_int64(as, ir);
  else
    asm_conv_int64_fp(as, ir);
}
#endif

static void asm_strto(ASMState *as, IRIns *ir)
{
  /* Force a spill slot for the destination register (if any). */
  const CCallInfo *ci = &lj_ir_callinfo[IRCALL_lj_strscan_num];
  IRRef args[2];
  RegSet drop = RSET_SCRATCH;
  if ((drop & RSET_FPR) != RSET_FPR && ra_hasreg(ir->r))
    rset_set(drop, ir->r);  /* WIN64 doesn't spill all FPRs. */
  ra_evictset(as, drop);
  asm_guardcc(as, CC_E);
  emit_rr(as, XO_TEST, RID_RET, RID_RET);  /* Test return status. */
  args[0] = ir->op1;      /* GCstr *str */
  args[1] = ASMREF_TMP1;  /* TValue *n  */
  asm_gencall(as, ci, args);
  /* Store the result to the spill slot or temp slots. */
  emit_rmro(as, XO_LEA, ra_releasetmp(as, ASMREF_TMP1)|REX_64,
	    RID_ESP, sps_scale(ir->s));
}

/* -- Memory references --------------------------------------------------- */

/* Get pointer to TValue. */
static void asm_tvptr(ASMState *as, Reg dest, IRRef ref)
{
  IRIns *ir = IR(ref);
  if (irt_isnum(ir->t)) {
    /* For numbers use the constant itself or a spill slot as a TValue. */
    if (irref_isk(ref))
      emit_loada(as, dest, ir_knum(ir));
    else
      emit_rmro(as, XO_LEA, dest|REX_64, RID_ESP, ra_spill(as, ir));
  } else {
    /* Otherwise use g->tmptv to hold the TValue. */
<<<<<<< HEAD
=======
#if LJ_GC64
    if (irref_isk(ref)) {
      TValue k;
      lj_ir_kvalue(as->J->L, &k, ir);
      emit_movmroi(as, dest, 4, k.u32.hi);
      emit_movmroi(as, dest, 0, k.u32.lo);
    } else {
      /* TODO: 64 bit store + 32 bit load-modify-store is suboptimal. */
      Reg src = ra_alloc1(as, ref, rset_exclude(RSET_GPR, dest));
      if (irt_is64(ir->t)) {
	emit_u32(as, irt_toitype(ir->t) << 15);
	emit_rmro(as, XO_ARITHi, XOg_OR, dest, 4);
      } else {
	emit_movmroi(as, dest, 4, (irt_toitype(ir->t) << 15) | 0x7fff);
      }
      emit_movtomro(as, REX_64IR(ir, src), dest, 0);
    }
#else
>>>>>>> cf80edbb
    if (!irref_isk(ref)) {
      Reg src = ra_alloc1(as, ref, rset_exclude(RSET_GPR, dest));
      emit_movtomro(as, REX_64IR(ir, src), dest, 0);
    } else if (!irt_ispri(ir->t)) {
      emit_movmroi(as, dest, 0, ir->i);
    }
    if (!(LJ_64 && irt_islightud(ir->t)))
      emit_movmroi(as, dest, 4, irt_toitype(ir->t));
<<<<<<< HEAD
=======
#endif
>>>>>>> cf80edbb
    emit_loada(as, dest, &J2G(as->J)->tmptv);
  }
}

static void asm_aref(ASMState *as, IRIns *ir)
{
  Reg dest = ra_dest(as, ir, RSET_GPR);
  asm_fusearef(as, ir, RSET_GPR);
  if (!(as->mrm.idx == RID_NONE && as->mrm.ofs == 0))
    emit_mrm(as, XO_LEA, dest|REX_GC64, RID_MRM);
  else if (as->mrm.base != dest)
<<<<<<< HEAD
    emit_rr(as, XO_MOV, dest, as->mrm.base);
=======
    emit_rr(as, XO_MOV, dest|REX_GC64, as->mrm.base);
>>>>>>> cf80edbb
}

/* Inlined hash lookup. Specialized for key type and for const keys.
** The equivalent C code is:
**   Node *n = hashkey(t, key);
**   do {
**     if (lj_obj_equal(&n->key, key)) return &n->val;
**   } while ((n = nextnode(n)));
**   return niltv(L);
*/
static void asm_href(ASMState *as, IRIns *ir, IROp merge)
{
  RegSet allow = RSET_GPR;
  int destused = ra_used(ir);
  Reg dest = ra_dest(as, ir, allow);
  Reg tab = ra_alloc1(as, ir->op1, rset_clear(allow, dest));
  Reg key = RID_NONE, tmp = RID_NONE;
  IRIns *irkey = IR(ir->op2);
  int isk = irref_isk(ir->op2);
  IRType1 kt = irkey->t;
  uint32_t khash;
  MCLabel l_end, l_loop, l_next;

  if (!isk) {
    rset_clear(allow, tab);
    key = ra_alloc1(as, ir->op2, irt_isnum(kt) ? RSET_FPR : allow);
    if (LJ_GC64 || !irt_isstr(kt))
      tmp = ra_scratch(as, rset_exclude(allow, key));
  }

  /* Key not found in chain: jump to exit (if merged) or load niltv. */
  l_end = emit_label(as);
  if (merge == IR_NE)
    asm_guardcc(as, CC_E);  /* XI_JMP is not found by lj_asm_patchexit. */
  else if (destused)
    emit_loada(as, dest, niltvg(J2G(as->J)));

  /* Follow hash chain until the end. */
  l_loop = emit_sjcc_label(as, CC_NZ);
  emit_rr(as, XO_TEST, dest|REX_GC64, dest);
  emit_rmro(as, XO_MOV, dest|REX_GC64, dest, offsetof(Node, next));
  l_next = emit_label(as);

  /* Type and value comparison. */
  if (merge == IR_EQ)
    asm_guardcc(as, CC_E);
  else
    emit_sjcc(as, CC_E, l_end);
  if (irt_isnum(kt)) {
    if (isk) {
      /* Assumes -0.0 is already canonicalized to +0.0. */
      emit_gmroi(as, XG_ARITHi(XOg_CMP), dest, offsetof(Node, key.u32.lo),
		 (int32_t)ir_knum(irkey)->u32.lo);
      emit_sjcc(as, CC_NE, l_next);
      emit_gmroi(as, XG_ARITHi(XOg_CMP), dest, offsetof(Node, key.u32.hi),
		 (int32_t)ir_knum(irkey)->u32.hi);
    } else {
      emit_sjcc(as, CC_P, l_next);
      emit_rmro(as, XO_UCOMISD, key, dest, offsetof(Node, key.n));
      emit_sjcc(as, CC_AE, l_next);
      /* The type check avoids NaN penalties and complaints from Valgrind. */
#if LJ_64 && !LJ_GC64
      emit_u32(as, LJ_TISNUM);
      emit_rmro(as, XO_ARITHi, XOg_CMP, dest, offsetof(Node, key.it));
#else
      emit_i8(as, LJ_TISNUM);
      emit_rmro(as, XO_ARITHi8, XOg_CMP, dest, offsetof(Node, key.it));
#endif
    }
#if LJ_64 && !LJ_GC64
  } else if (irt_islightud(kt)) {
    emit_rmro(as, XO_CMP, key|REX_64, dest, offsetof(Node, key.u64));
#endif
#if LJ_GC64
  } else if (irt_isaddr(kt)) {
    if (isk) {
      TValue k;
      k.u64 = ((uint64_t)irt_toitype(irkey->t) << 47) | irkey[1].tv.u64;
      emit_gmroi(as, XG_ARITHi(XOg_CMP), dest, offsetof(Node, key.u32.lo),
		 k.u32.lo);
      emit_sjcc(as, CC_NE, l_next);
      emit_gmroi(as, XG_ARITHi(XOg_CMP), dest, offsetof(Node, key.u32.hi),
		 k.u32.hi);
    } else {
      emit_rmro(as, XO_CMP, tmp|REX_64, dest, offsetof(Node, key.u64));
    }
  } else {
    lua_assert(irt_ispri(kt) && !irt_isnil(kt));
    emit_u32(as, (irt_toitype(kt)<<15)|0x7fff);
    emit_rmro(as, XO_ARITHi, XOg_CMP, dest, offsetof(Node, key.it));
#else
  } else {
    if (!irt_ispri(kt)) {
      lua_assert(irt_isaddr(kt));
      if (isk)
	emit_gmroi(as, XG_ARITHi(XOg_CMP), dest, offsetof(Node, key.gcr),
		   ptr2addr(ir_kgc(irkey)));
      else
	emit_rmro(as, XO_CMP, key, dest, offsetof(Node, key.gcr));
      emit_sjcc(as, CC_NE, l_next);
    }
    lua_assert(!irt_isnil(kt));
    emit_i8(as, irt_toitype(kt));
    emit_rmro(as, XO_ARITHi8, XOg_CMP, dest, offsetof(Node, key.it));
#endif
  }
  emit_sfixup(as, l_loop);
  checkmclim(as);
#if LJ_GC64
  if (!isk && irt_isaddr(kt)) {
    emit_rr(as, XO_OR, tmp|REX_64, key);
    emit_loadu64(as, tmp, (uint64_t)irt_toitype(kt) << 47);
  }
#endif

  /* Load main position relative to tab->node into dest. */
  khash = isk ? ir_khash(irkey) : 1;
  if (khash == 0) {
    emit_rmro(as, XO_MOV, dest|REX_GC64, tab, offsetof(GCtab, node));
  } else {
    emit_rmro(as, XO_ARITH(XOg_ADD), dest|REX_GC64, tab, offsetof(GCtab,node));
    if ((as->flags & JIT_F_PREFER_IMUL)) {
      emit_i8(as, sizeof(Node));
      emit_rr(as, XO_IMULi8, dest, dest);
    } else {
      emit_shifti(as, XOg_SHL, dest, 3);
      emit_rmrxo(as, XO_LEA, dest, dest, dest, XM_SCALE2, 0);
    }
    if (isk) {
      emit_gri(as, XG_ARITHi(XOg_AND), dest, (int32_t)khash);
      emit_rmro(as, XO_MOV, dest, tab, offsetof(GCtab, hmask));
    } else if (irt_isstr(kt)) {
      emit_rmro(as, XO_ARITH(XOg_AND), dest, key, offsetof(GCstr, hash));
      emit_rmro(as, XO_MOV, dest, tab, offsetof(GCtab, hmask));
    } else {  /* Must match with hashrot() in lj_tab.c. */
      emit_rmro(as, XO_ARITH(XOg_AND), dest, tab, offsetof(GCtab, hmask));
      emit_rr(as, XO_ARITH(XOg_SUB), dest, tmp);
      emit_shifti(as, XOg_ROL, tmp, HASH_ROT3);
      emit_rr(as, XO_ARITH(XOg_XOR), dest, tmp);
      emit_shifti(as, XOg_ROL, dest, HASH_ROT2);
      emit_rr(as, XO_ARITH(XOg_SUB), tmp, dest);
      emit_shifti(as, XOg_ROL, dest, HASH_ROT1);
      emit_rr(as, XO_ARITH(XOg_XOR), tmp, dest);
      if (irt_isnum(kt)) {
	emit_rr(as, XO_ARITH(XOg_ADD), dest, dest);
#if LJ_64
	emit_shifti(as, XOg_SHR|REX_64, dest, 32);
	emit_rr(as, XO_MOV, tmp, dest);
	emit_rr(as, XO_MOVDto, key|REX_64, dest);
#else
	emit_rmro(as, XO_MOV, dest, RID_ESP, ra_spill(as, irkey)+4);
	emit_rr(as, XO_MOVDto, key, tmp);
#endif
      } else {
	emit_rr(as, XO_MOV, tmp, key);
	emit_rmro(as, XO_LEA, dest, key, HASH_BIAS);
      }
    }
  }
}

static void asm_hrefk(ASMState *as, IRIns *ir)
{
  IRIns *kslot = IR(ir->op2);
  IRIns *irkey = IR(kslot->op1);
  int32_t ofs = (int32_t)(kslot->op2 * sizeof(Node));
  Reg dest = ra_used(ir) ? ra_dest(as, ir, RSET_GPR) : RID_NONE;
  Reg node = ra_alloc1(as, ir->op1, RSET_GPR);
#if !LJ_64
  MCLabel l_exit;
#endif
  lua_assert(ofs % sizeof(Node) == 0);
  if (ra_hasreg(dest)) {
    if (ofs != 0) {
      if (dest == node && !(as->flags & JIT_F_LEA_AGU))
	emit_gri(as, XG_ARITHi(XOg_ADD), dest|REX_GC64, ofs);
      else
	emit_rmro(as, XO_LEA, dest|REX_GC64, node, ofs);
    } else if (dest != node) {
      emit_rr(as, XO_MOV, dest|REX_GC64, node);
    }
  }
  asm_guardcc(as, CC_NE);
#if LJ_64
  if (!irt_ispri(irkey->t)) {
    Reg key = ra_scratch(as, rset_exclude(RSET_GPR, node));
    emit_rmro(as, XO_CMP, key|REX_64, node,
	       ofs + (int32_t)offsetof(Node, key.u64));
    lua_assert(irt_isnum(irkey->t) || irt_isgcv(irkey->t));
    /* Assumes -0.0 is already canonicalized to +0.0. */
    emit_loadu64(as, key, irt_isnum(irkey->t) ? ir_knum(irkey)->u64 :
#if LJ_GC64
			  ((uint64_t)irt_toitype(irkey->t) << 47) |
			  (uint64_t)ir_kgc(irkey));
#else
			  ((uint64_t)irt_toitype(irkey->t) << 32) |
			  (uint64_t)(uint32_t)ptr2addr(ir_kgc(irkey)));
#endif
  } else {
    lua_assert(!irt_isnil(irkey->t));
#if LJ_GC64
    emit_i32(as, (irt_toitype(irkey->t)<<15)|0x7fff);
    emit_rmro(as, XO_ARITHi, XOg_CMP, node,
	      ofs + (int32_t)offsetof(Node, key.it));
#else
    emit_i8(as, irt_toitype(irkey->t));
    emit_rmro(as, XO_ARITHi8, XOg_CMP, node,
	      ofs + (int32_t)offsetof(Node, key.it));
#endif
  }
#else
  l_exit = emit_label(as);
  if (irt_isnum(irkey->t)) {
    /* Assumes -0.0 is already canonicalized to +0.0. */
    emit_gmroi(as, XG_ARITHi(XOg_CMP), node,
	       ofs + (int32_t)offsetof(Node, key.u32.lo),
	       (int32_t)ir_knum(irkey)->u32.lo);
    emit_sjcc(as, CC_NE, l_exit);
    emit_gmroi(as, XG_ARITHi(XOg_CMP), node,
	       ofs + (int32_t)offsetof(Node, key.u32.hi),
	       (int32_t)ir_knum(irkey)->u32.hi);
  } else {
    if (!irt_ispri(irkey->t)) {
      lua_assert(irt_isgcv(irkey->t));
      emit_gmroi(as, XG_ARITHi(XOg_CMP), node,
		 ofs + (int32_t)offsetof(Node, key.gcr),
		 ptr2addr(ir_kgc(irkey)));
      emit_sjcc(as, CC_NE, l_exit);
    }
    lua_assert(!irt_isnil(irkey->t));
    emit_i8(as, irt_toitype(irkey->t));
    emit_rmro(as, XO_ARITHi8, XOg_CMP, node,
	      ofs + (int32_t)offsetof(Node, key.it));
  }
#endif
}

static void asm_uref(ASMState *as, IRIns *ir)
{
  Reg dest = ra_dest(as, ir, RSET_GPR);
  if (irref_isk(ir->op1)) {
    GCfunc *fn = ir_kfunc(IR(ir->op1));
    MRef *v = &gcref(fn->l.uvptr[(ir->op2 >> 8)])->uv.v;
    emit_rma(as, XO_MOV, dest|REX_GC64, v);
  } else {
    Reg uv = ra_scratch(as, RSET_GPR);
    Reg func = ra_alloc1(as, ir->op1, RSET_GPR);
    if (ir->o == IR_UREFC) {
      emit_rmro(as, XO_LEA, dest|REX_GC64, uv, offsetof(GCupval, tv));
      asm_guardcc(as, CC_NE);
      emit_i8(as, 1);
      emit_rmro(as, XO_ARITHib, XOg_CMP, uv, offsetof(GCupval, closed));
    } else {
      emit_rmro(as, XO_MOV, dest|REX_GC64, uv, offsetof(GCupval, v));
    }
    emit_rmro(as, XO_MOV, uv|REX_GC64, func,
	      (int32_t)offsetof(GCfuncL, uvptr) +
	      (int32_t)sizeof(MRef) * (int32_t)(ir->op2 >> 8));
  }
}

static void asm_fref(ASMState *as, IRIns *ir)
{
  Reg dest = ra_dest(as, ir, RSET_GPR);
  asm_fusefref(as, ir, RSET_GPR);
  emit_mrm(as, XO_LEA, dest, RID_MRM);
}

static void asm_strref(ASMState *as, IRIns *ir)
{
  Reg dest = ra_dest(as, ir, RSET_GPR);
  asm_fusestrref(as, ir, RSET_GPR);
  if (as->mrm.base == RID_NONE)
    emit_loadi(as, dest, as->mrm.ofs);
  else if (as->mrm.base == dest && as->mrm.idx == RID_NONE)
    emit_gri(as, XG_ARITHi(XOg_ADD), dest|REX_GC64, as->mrm.ofs);
  else
    emit_mrm(as, XO_LEA, dest|REX_GC64, RID_MRM);
}

/* -- Loads and stores ---------------------------------------------------- */

static void asm_fxload(ASMState *as, IRIns *ir)
{
  Reg dest = ra_dest(as, ir, irt_isfp(ir->t) ? RSET_FPR : RSET_GPR);
  x86Op xo;
  if (ir->o == IR_FLOAD)
    asm_fusefref(as, ir, RSET_GPR);
  else
    asm_fusexref(as, ir->op1, RSET_GPR);
  /* ir->op2 is ignored -- unaligned loads are ok on x86. */
  switch (irt_type(ir->t)) {
  case IRT_I8: xo = XO_MOVSXb; break;
  case IRT_U8: xo = XO_MOVZXb; break;
  case IRT_I16: xo = XO_MOVSXw; break;
  case IRT_U16: xo = XO_MOVZXw; break;
  case IRT_NUM: xo = XO_MOVSD; break;
  case IRT_FLOAT: xo = XO_MOVSS; break;
  default:
    if (LJ_64 && irt_is64(ir->t))
      dest |= REX_64;
    else
      lua_assert(irt_isint(ir->t) || irt_isu32(ir->t) || irt_isaddr(ir->t));
    xo = XO_MOV;
    break;
  }
  emit_mrm(as, xo, dest, RID_MRM);
}

#define asm_fload(as, ir)	asm_fxload(as, ir)
#define asm_xload(as, ir)	asm_fxload(as, ir)

static void asm_fxstore(ASMState *as, IRIns *ir)
{
  RegSet allow = RSET_GPR;
  Reg src = RID_NONE, osrc = RID_NONE;
  int32_t k = 0;
  if (ir->r == RID_SINK)
    return;
  /* The IRT_I16/IRT_U16 stores should never be simplified for constant
  ** values since mov word [mem], imm16 has a length-changing prefix.
  */
  if (irt_isi16(ir->t) || irt_isu16(ir->t) || irt_isfp(ir->t) ||
      !asm_isk32(as, ir->op2, &k)) {
    RegSet allow8 = irt_isfp(ir->t) ? RSET_FPR :
		    (irt_isi8(ir->t) || irt_isu8(ir->t)) ? RSET_GPR8 : RSET_GPR;
    src = osrc = ra_alloc1(as, ir->op2, allow8);
    if (!LJ_64 && !rset_test(allow8, src)) {  /* Already in wrong register. */
      rset_clear(allow, osrc);
      src = ra_scratch(as, allow8);
    }
    rset_clear(allow, src);
  }
  if (ir->o == IR_FSTORE) {
    asm_fusefref(as, IR(ir->op1), allow);
  } else {
    asm_fusexref(as, ir->op1, allow);
    if (LJ_32 && ir->o == IR_HIOP) as->mrm.ofs += 4;
  }
  if (ra_hasreg(src)) {
    x86Op xo;
    switch (irt_type(ir->t)) {
    case IRT_I8: case IRT_U8: xo = XO_MOVtob; src |= FORCE_REX; break;
    case IRT_I16: case IRT_U16: xo = XO_MOVtow; break;
    case IRT_NUM: xo = XO_MOVSDto; break;
    case IRT_FLOAT: xo = XO_MOVSSto; break;
#if LJ_64 && !LJ_GC64
    case IRT_LIGHTUD: lua_assert(0);  /* NYI: mask 64 bit lightuserdata. */
#endif
    default:
      if (LJ_64 && irt_is64(ir->t))
	src |= REX_64;
      else
	lua_assert(irt_isint(ir->t) || irt_isu32(ir->t) || irt_isaddr(ir->t));
      xo = XO_MOVto;
      break;
    }
    emit_mrm(as, xo, src, RID_MRM);
    if (!LJ_64 && src != osrc) {
      ra_noweak(as, osrc);
      emit_rr(as, XO_MOV, src, osrc);
    }
  } else {
    if (irt_isi8(ir->t) || irt_isu8(ir->t)) {
      emit_i8(as, k);
      emit_mrm(as, XO_MOVmib, 0, RID_MRM);
    } else {
      lua_assert(irt_is64(ir->t) || irt_isint(ir->t) || irt_isu32(ir->t) ||
		 irt_isaddr(ir->t));
      emit_i32(as, k);
      emit_mrm(as, XO_MOVmi, REX_64IR(ir, 0), RID_MRM);
    }
  }
}

#define asm_fstore(as, ir)	asm_fxstore(as, ir)
#define asm_xstore(as, ir)	asm_fxstore(as, ir)

<<<<<<< HEAD
#if LJ_64
=======
#if LJ_64 && !LJ_GC64
>>>>>>> cf80edbb
static Reg asm_load_lightud64(ASMState *as, IRIns *ir, int typecheck)
{
  if (ra_used(ir) || typecheck) {
    Reg dest = ra_dest(as, ir, RSET_GPR);
    if (typecheck) {
      Reg tmp = ra_scratch(as, rset_exclude(RSET_GPR, dest));
      asm_guardcc(as, CC_NE);
      emit_i8(as, -2);
      emit_rr(as, XO_ARITHi8, XOg_CMP, tmp);
      emit_shifti(as, XOg_SAR|REX_64, tmp, 47);
      emit_rr(as, XO_MOV, tmp|REX_64, dest);
    }
    return dest;
  } else {
    return RID_NONE;
  }
}
#endif

static void asm_ahuvload(ASMState *as, IRIns *ir)
{
#if LJ_GC64
  Reg tmp = RID_NONE;
#endif
  lua_assert(irt_isnum(ir->t) || irt_ispri(ir->t) || irt_isaddr(ir->t) ||
	     (LJ_DUALNUM && irt_isint(ir->t)));
#if LJ_64 && !LJ_GC64
  if (irt_islightud(ir->t)) {
    Reg dest = asm_load_lightud64(as, ir, 1);
    if (ra_hasreg(dest)) {
      asm_fuseahuref(as, ir->op1, RSET_GPR);
      emit_mrm(as, XO_MOV, dest|REX_64, RID_MRM);
    }
    return;
  } else
#endif
  if (ra_used(ir)) {
    RegSet allow = irt_isnum(ir->t) ? RSET_FPR : RSET_GPR;
    Reg dest = ra_dest(as, ir, allow);
    asm_fuseahuref(as, ir->op1, RSET_GPR);
<<<<<<< HEAD
=======
#if LJ_GC64
    if (irt_isaddr(ir->t)) {
      emit_shifti(as, XOg_SHR|REX_64, dest, 17);
      asm_guardcc(as, CC_NE);
      emit_i8(as, irt_toitype(ir->t));
      emit_rr(as, XO_ARITHi8, XOg_CMP, dest);
      emit_i8(as, XI_O16);
      if ((as->flags & JIT_F_BMI2)) {
	emit_i8(as, 47);
	emit_mrm(as, XV_RORX|VEX_64, dest, RID_MRM);
      } else {
	emit_shifti(as, XOg_ROR|REX_64, dest, 47);
	emit_mrm(as, XO_MOV, dest|REX_64, RID_MRM);
      }
      return;
    } else
#endif
>>>>>>> cf80edbb
    emit_mrm(as, dest < RID_MAX_GPR ? XO_MOV : XO_MOVSD, dest, RID_MRM);
  } else {
    RegSet gpr = RSET_GPR;
#if LJ_GC64
    if (irt_isaddr(ir->t)) {
      tmp = ra_scratch(as, RSET_GPR);
      gpr = rset_exclude(gpr, tmp);
    }
#endif
    asm_fuseahuref(as, ir->op1, gpr);
  }
  /* Always do the type check, even if the load result is unused. */
  as->mrm.ofs += 4;
  asm_guardcc(as, irt_isnum(ir->t) ? CC_AE : CC_NE);
  if (LJ_64 && irt_type(ir->t) >= IRT_NUM) {
    lua_assert(irt_isinteger(ir->t) || irt_isnum(ir->t));
#if LJ_GC64
    emit_u32(as, LJ_TISNUM << 15);
#else
    emit_u32(as, LJ_TISNUM);
#endif
    emit_mrm(as, XO_ARITHi, XOg_CMP, RID_MRM);
#if LJ_GC64
  } else if (irt_isaddr(ir->t)) {
    as->mrm.ofs -= 4;
    emit_i8(as, irt_toitype(ir->t));
    emit_mrm(as, XO_ARITHi8, XOg_CMP, tmp);
    emit_shifti(as, XOg_SAR|REX_64, tmp, 47);
    emit_mrm(as, XO_MOV, tmp|REX_64, RID_MRM);
  } else if (irt_isnil(ir->t)) {
    as->mrm.ofs -= 4;
    emit_i8(as, -1);
    emit_mrm(as, XO_ARITHi8, XOg_CMP|REX_64, RID_MRM);
  } else {
    emit_u32(as, (irt_toitype(ir->t) << 15) | 0x7fff);
    emit_mrm(as, XO_ARITHi, XOg_CMP, RID_MRM);
#else
  } else {
    emit_i8(as, irt_toitype(ir->t));
    emit_mrm(as, XO_ARITHi8, XOg_CMP, RID_MRM);
#endif
  }
}

static void asm_ahustore(ASMState *as, IRIns *ir)
{
  if (ir->r == RID_SINK)
    return;
  if (irt_isnum(ir->t)) {
    Reg src = ra_alloc1(as, ir->op2, RSET_FPR);
    asm_fuseahuref(as, ir->op1, RSET_GPR);
    emit_mrm(as, XO_MOVSDto, src, RID_MRM);
#if LJ_64 && !LJ_GC64
  } else if (irt_islightud(ir->t)) {
    Reg src = ra_alloc1(as, ir->op2, RSET_GPR);
    asm_fuseahuref(as, ir->op1, rset_exclude(RSET_GPR, src));
    emit_mrm(as, XO_MOVto, src|REX_64, RID_MRM);
#endif
#if LJ_GC64
  } else if (irref_isk(ir->op2)) {
    TValue k;
    lj_ir_kvalue(as->J->L, &k, IR(ir->op2));
    asm_fuseahuref(as, ir->op1, RSET_GPR);
    if (tvisnil(&k)) {
      emit_i32(as, -1);
      emit_mrm(as, XO_MOVmi, REX_64, RID_MRM);
    } else {
      emit_u32(as, k.u32.lo);
      emit_mrm(as, XO_MOVmi, 0, RID_MRM);
      as->mrm.ofs += 4;
      emit_u32(as, k.u32.hi);
      emit_mrm(as, XO_MOVmi, 0, RID_MRM);
    }
#endif
  } else {
    IRIns *irr = IR(ir->op2);
    RegSet allow = RSET_GPR;
    Reg src = RID_NONE;
    if (!irref_isk(ir->op2)) {
      src = ra_alloc1(as, ir->op2, allow);
      rset_clear(allow, src);
    }
    asm_fuseahuref(as, ir->op1, allow);
    if (ra_hasreg(src)) {
#if LJ_GC64
      if (!(LJ_DUALNUM && irt_isinteger(ir->t))) {
	/* TODO: 64 bit store + 32 bit load-modify-store is suboptimal. */
	as->mrm.ofs += 4;
	emit_u32(as, irt_toitype(ir->t) << 15);
	emit_mrm(as, XO_ARITHi, XOg_OR, RID_MRM);
	as->mrm.ofs -= 4;
	emit_mrm(as, XO_MOVto, src|REX_64, RID_MRM);
	return;
      }
#endif
      emit_mrm(as, XO_MOVto, src, RID_MRM);
    } else if (!irt_ispri(irr->t)) {
      lua_assert(irt_isaddr(ir->t) || (LJ_DUALNUM && irt_isinteger(ir->t)));
      emit_i32(as, irr->i);
      emit_mrm(as, XO_MOVmi, 0, RID_MRM);
    }
    as->mrm.ofs += 4;
#if LJ_GC64
    lua_assert(LJ_DUALNUM && irt_isinteger(ir->t));
    emit_i32(as, LJ_TNUMX << 15);
#else
    emit_i32(as, (int32_t)irt_toitype(ir->t));
#endif
    emit_mrm(as, XO_MOVmi, 0, RID_MRM);
  }
}

static void asm_sload(ASMState *as, IRIns *ir)
{
  int32_t ofs = 8*((int32_t)ir->op1-1-LJ_FR2) +
		(!LJ_FR2 && (ir->op2 & IRSLOAD_FRAME) ? 4 : 0);
  IRType1 t = ir->t;
  Reg base;
  lua_assert(!(ir->op2 & IRSLOAD_PARENT));  /* Handled by asm_head_side(). */
  lua_assert(irt_isguard(t) || !(ir->op2 & IRSLOAD_TYPECHECK));
  lua_assert(LJ_DUALNUM ||
	     !irt_isint(t) || (ir->op2 & (IRSLOAD_CONVERT|IRSLOAD_FRAME)));
  if ((ir->op2 & IRSLOAD_CONVERT) && irt_isguard(t) && irt_isint(t)) {
    Reg left = ra_scratch(as, RSET_FPR);
    asm_tointg(as, ir, left);  /* Frees dest reg. Do this before base alloc. */
    base = ra_alloc1(as, REF_BASE, RSET_GPR);
    emit_rmro(as, XO_MOVSD, left, base, ofs);
    t.irt = IRT_NUM;  /* Continue with a regular number type check. */
#if LJ_64 && !LJ_GC64
  } else if (irt_islightud(t)) {
    Reg dest = asm_load_lightud64(as, ir, (ir->op2 & IRSLOAD_TYPECHECK));
    if (ra_hasreg(dest)) {
      base = ra_alloc1(as, REF_BASE, RSET_GPR);
      emit_rmro(as, XO_MOV, dest|REX_64, base, ofs);
    }
    return;
#endif
  } else if (ra_used(ir)) {
    RegSet allow = irt_isnum(t) ? RSET_FPR : RSET_GPR;
    Reg dest = ra_dest(as, ir, allow);
    base = ra_alloc1(as, REF_BASE, RSET_GPR);
    lua_assert(irt_isnum(t) || irt_isint(t) || irt_isaddr(t));
    if ((ir->op2 & IRSLOAD_CONVERT)) {
      t.irt = irt_isint(t) ? IRT_NUM : IRT_INT;  /* Check for original type. */
      emit_rmro(as, irt_isint(t) ? XO_CVTSI2SD : XO_CVTTSD2SI, dest, base, ofs);
    } else {
<<<<<<< HEAD
=======
#if LJ_GC64
      if (irt_isaddr(t)) {
	/* LJ_GC64 type check + tag removal without BMI2 and with BMI2:
	**
	**  mov r64, [addr]    rorx r64, [addr], 47
	**  ror r64, 47
	**  cmp r16, itype     cmp r16, itype
	**  jne ->exit         jne ->exit
	**  shr r64, 16        shr r64, 16
	*/
	emit_shifti(as, XOg_SHR|REX_64, dest, 17);
	if ((ir->op2 & IRSLOAD_TYPECHECK)) {
	  asm_guardcc(as, CC_NE);
	  emit_i8(as, irt_toitype(t));
	  emit_rr(as, XO_ARITHi8, XOg_CMP, dest);
	  emit_i8(as, XI_O16);
	}
	if ((as->flags & JIT_F_BMI2)) {
	  emit_i8(as, 47);
	  emit_rmro(as, XV_RORX|VEX_64, dest, base, ofs);
	} else {
	  if ((ir->op2 & IRSLOAD_TYPECHECK))
	    emit_shifti(as, XOg_ROR|REX_64, dest, 47);
	  else
	    emit_shifti(as, XOg_SHL|REX_64, dest, 17);
	  emit_rmro(as, XO_MOV, dest|REX_64, base, ofs);
	}
	return;
      } else
#endif
>>>>>>> cf80edbb
      emit_rmro(as, irt_isnum(t) ? XO_MOVSD : XO_MOV, dest, base, ofs);
    }
  } else {
    if (!(ir->op2 & IRSLOAD_TYPECHECK))
      return;  /* No type check: avoid base alloc. */
    base = ra_alloc1(as, REF_BASE, RSET_GPR);
  }
  if ((ir->op2 & IRSLOAD_TYPECHECK)) {
    /* Need type check, even if the load result is unused. */
    asm_guardcc(as, irt_isnum(t) ? CC_AE : CC_NE);
    if (LJ_64 && irt_type(t) >= IRT_NUM) {
      lua_assert(irt_isinteger(t) || irt_isnum(t));
#if LJ_GC64
      emit_u32(as, LJ_TISNUM << 15);
#else
      emit_u32(as, LJ_TISNUM);
#endif
      emit_rmro(as, XO_ARITHi, XOg_CMP, base, ofs+4);
#if LJ_GC64
    } else if (irt_isnil(t)) {
      /* LJ_GC64 type check for nil:
      **
      **   cmp qword [addr], -1
      **   jne ->exit
      */
      emit_i8(as, -1);
      emit_rmro(as, XO_ARITHi8, XOg_CMP|REX_64, base, ofs);
    } else if (irt_ispri(t)) {
      emit_u32(as, (irt_toitype(t) << 15) | 0x7fff);
      emit_rmro(as, XO_ARITHi, XOg_CMP, base, ofs+4);
    } else {
      /* LJ_GC64 type check only:
      **
      **   mov r64, [addr]
      **   sar r64, 47
      **   cmp r32, itype
      **   jne ->exit
      */
      Reg tmp = ra_scratch(as, rset_exclude(RSET_GPR, base));
      emit_i8(as, irt_toitype(t));
      emit_rr(as, XO_ARITHi8, XOg_CMP, tmp);
      emit_shifti(as, XOg_SAR|REX_64, tmp, 47);
      emit_rmro(as, XO_MOV, tmp|REX_64, base, ofs+4);
#else
    } else {
      emit_i8(as, irt_toitype(t));
      emit_rmro(as, XO_ARITHi8, XOg_CMP, base, ofs+4);
#endif
    }
  }
}

/* -- Allocations --------------------------------------------------------- */

#if LJ_HASFFI
static void asm_cnew(ASMState *as, IRIns *ir)
{
  CTState *cts = ctype_ctsG(J2G(as->J));
  CTypeID id = (CTypeID)IR(ir->op1)->i;
  CTSize sz;
  CTInfo info = lj_ctype_info(cts, id, &sz);
  const CCallInfo *ci = &lj_ir_callinfo[IRCALL_lj_mem_newgco];
  IRRef args[4];
  lua_assert(sz != CTSIZE_INVALID || (ir->o == IR_CNEW && ir->op2 != REF_NIL));

  as->gcsteps++;
  asm_setupresult(as, ir, ci);  /* GCcdata * */

  /* Initialize immutable cdata object. */
  if (ir->o == IR_CNEWI) {
    RegSet allow = (RSET_GPR & ~RSET_SCRATCH);
#if LJ_64
    Reg r64 = sz == 8 ? REX_64 : 0;
    if (irref_isk(ir->op2)) {
      IRIns *irk = IR(ir->op2);
      uint64_t k = irk->o == IR_KINT64 ? ir_k64(irk)->u64 :
					 (uint64_t)(uint32_t)irk->i;
      if (sz == 4 || checki32((int64_t)k)) {
	emit_i32(as, (int32_t)k);
	emit_rmro(as, XO_MOVmi, r64, RID_RET, sizeof(GCcdata));
      } else {
	emit_movtomro(as, RID_ECX + r64, RID_RET, sizeof(GCcdata));
	emit_loadu64(as, RID_ECX, k);
      }
    } else {
      Reg r = ra_alloc1(as, ir->op2, allow);
      emit_movtomro(as, r + r64, RID_RET, sizeof(GCcdata));
    }
#else
    int32_t ofs = sizeof(GCcdata);
    if (sz == 8) {
      ofs += 4; ir++;
      lua_assert(ir->o == IR_HIOP);
    }
    do {
      if (irref_isk(ir->op2)) {
	emit_movmroi(as, RID_RET, ofs, IR(ir->op2)->i);
      } else {
	Reg r = ra_alloc1(as, ir->op2, allow);
	emit_movtomro(as, r, RID_RET, ofs);
	rset_clear(allow, r);
      }
      if (ofs == sizeof(GCcdata)) break;
      ofs -= 4; ir--;
    } while (1);
#endif
    lua_assert(sz == 4 || sz == 8);
  } else if (ir->op2 != REF_NIL) {  /* Create VLA/VLS/aligned cdata. */
    ci = &lj_ir_callinfo[IRCALL_lj_cdata_newv];
    args[0] = ASMREF_L;     /* lua_State *L */
    args[1] = ir->op1;      /* CTypeID id   */
    args[2] = ir->op2;      /* CTSize sz    */
    args[3] = ASMREF_TMP1;  /* CTSize align */
    asm_gencall(as, ci, args);
    emit_loadi(as, ra_releasetmp(as, ASMREF_TMP1), (int32_t)ctype_align(info));
    return;
  }

  /* Combine initialization of marked, gct and ctypeid. */
  emit_movtomro(as, RID_ECX, RID_RET, offsetof(GCcdata, marked));
  emit_gri(as, XG_ARITHi(XOg_OR), RID_ECX,
	   (int32_t)((~LJ_TCDATA<<8)+(id<<16)));
  emit_gri(as, XG_ARITHi(XOg_AND), RID_ECX, LJ_GC_WHITES);
  emit_opgl(as, XO_MOVZXb, RID_ECX, gc.currentwhite);

  args[0] = ASMREF_L;     /* lua_State *L */
  args[1] = ASMREF_TMP1;  /* MSize size   */
  asm_gencall(as, ci, args);
  emit_loadi(as, ra_releasetmp(as, ASMREF_TMP1), (int32_t)(sz+sizeof(GCcdata)));
}
#else
#define asm_cnew(as, ir)	((void)0)
#endif

/* -- Write barriers ------------------------------------------------------ */

static void asm_tbar(ASMState *as, IRIns *ir)
{
  Reg tab = ra_alloc1(as, ir->op1, RSET_GPR);
  Reg tmp = ra_scratch(as, rset_exclude(RSET_GPR, tab));
  MCLabel l_end = emit_label(as);
  emit_movtomro(as, tmp|REX_GC64, tab, offsetof(GCtab, gclist));
  emit_setgl(as, tab, gc.grayagain);
  emit_getgl(as, tmp, gc.grayagain);
  emit_i8(as, ~LJ_GC_BLACK);
  emit_rmro(as, XO_ARITHib, XOg_AND, tab, offsetof(GCtab, marked));
  emit_sjcc(as, CC_Z, l_end);
  emit_i8(as, LJ_GC_BLACK);
  emit_rmro(as, XO_GROUP3b, XOg_TEST, tab, offsetof(GCtab, marked));
}

static void asm_obar(ASMState *as, IRIns *ir)
{
  const CCallInfo *ci = &lj_ir_callinfo[IRCALL_lj_gc_barrieruv];
  IRRef args[2];
  MCLabel l_end;
  Reg obj;
  /* No need for other object barriers (yet). */
  lua_assert(IR(ir->op1)->o == IR_UREFC);
  ra_evictset(as, RSET_SCRATCH);
  l_end = emit_label(as);
  args[0] = ASMREF_TMP1;  /* global_State *g */
  args[1] = ir->op1;      /* TValue *tv      */
  asm_gencall(as, ci, args);
  emit_loada(as, ra_releasetmp(as, ASMREF_TMP1), J2G(as->J));
  obj = IR(ir->op1)->r;
  emit_sjcc(as, CC_Z, l_end);
  emit_i8(as, LJ_GC_WHITES);
  if (irref_isk(ir->op2)) {
    GCobj *vp = ir_kgc(IR(ir->op2));
    emit_rma(as, XO_GROUP3b, XOg_TEST, &vp->gch.marked);
  } else {
    Reg val = ra_alloc1(as, ir->op2, rset_exclude(RSET_SCRATCH&RSET_GPR, obj));
    emit_rmro(as, XO_GROUP3b, XOg_TEST, val, (int32_t)offsetof(GChead, marked));
  }
  emit_sjcc(as, CC_Z, l_end);
  emit_i8(as, LJ_GC_BLACK);
  emit_rmro(as, XO_GROUP3b, XOg_TEST, obj,
	    (int32_t)offsetof(GCupval, marked)-(int32_t)offsetof(GCupval, tv));
}

/* -- FP/int arithmetic and logic operations ------------------------------ */

/* Load reference onto x87 stack. Force a spill to memory if needed. */
static void asm_x87load(ASMState *as, IRRef ref)
{
  IRIns *ir = IR(ref);
  if (ir->o == IR_KNUM) {
    cTValue *tv = ir_knum(ir);
    if (tvispzero(tv))  /* Use fldz only for +0. */
      emit_x87op(as, XI_FLDZ);
    else if (tvispone(tv))
      emit_x87op(as, XI_FLD1);
    else
      emit_rma(as, XO_FLDq, XOg_FLDq, tv);
  } else if (ir->o == IR_CONV && ir->op2 == IRCONV_NUM_INT && !ra_used(ir) &&
	     !irref_isk(ir->op1) && mayfuse(as, ir->op1)) {
    IRIns *iri = IR(ir->op1);
    emit_rmro(as, XO_FILDd, XOg_FILDd, RID_ESP, ra_spill(as, iri));
  } else {
    emit_mrm(as, XO_FLDq, XOg_FLDq, asm_fuseload(as, ref, RSET_EMPTY));
  }
}

static void asm_fpmath(ASMState *as, IRIns *ir)
{
  IRFPMathOp fpm = (IRFPMathOp)ir->op2;
  if (fpm == IRFPM_SQRT) {
    Reg dest = ra_dest(as, ir, RSET_FPR);
    Reg left = asm_fuseload(as, ir->op1, RSET_FPR);
    emit_mrm(as, XO_SQRTSD, dest, left);
  } else if (fpm <= IRFPM_TRUNC) {
    if (as->flags & JIT_F_SSE4_1) {  /* SSE4.1 has a rounding instruction. */
      Reg dest = ra_dest(as, ir, RSET_FPR);
      Reg left = asm_fuseload(as, ir->op1, RSET_FPR);
      /* ROUNDSD has a 4-byte opcode which doesn't fit in x86Op.
      ** Let's pretend it's a 3-byte opcode, and compensate afterwards.
      ** This is atrocious, but the alternatives are much worse.
      */
      /* Round down/up/trunc == 1001/1010/1011. */
      emit_i8(as, 0x09 + fpm);
      emit_mrm(as, XO_ROUNDSD, dest, left);
      if (LJ_64 && as->mcp[1] != (MCode)(XO_ROUNDSD >> 16)) {
	as->mcp[0] = as->mcp[1]; as->mcp[1] = 0x0f;  /* Swap 0F and REX. */
      }
      *--as->mcp = 0x66;  /* 1st byte of ROUNDSD opcode. */
    } else {  /* Call helper functions for SSE2 variant. */
      /* The modified regs must match with the *.dasc implementation. */
      RegSet drop = RSET_RANGE(RID_XMM0, RID_XMM3+1)|RID2RSET(RID_EAX);
      if (ra_hasreg(ir->r))
	rset_clear(drop, ir->r);  /* Dest reg handled below. */
      ra_evictset(as, drop);
      ra_destreg(as, ir, RID_XMM0);
      emit_call(as, fpm == IRFPM_FLOOR ? lj_vm_floor_sse :
		    fpm == IRFPM_CEIL ? lj_vm_ceil_sse : lj_vm_trunc_sse);
      ra_left(as, RID_XMM0, ir->op1);
    }
  } else if (fpm == IRFPM_EXP2 && asm_fpjoin_pow(as, ir)) {
    /* Rejoined to pow(). */
  } else {
    asm_callid(as, ir, IRCALL_lj_vm_floor + fpm);
<<<<<<< HEAD
=======
  }
}

#define asm_atan2(as, ir)	asm_callid(as, ir, IRCALL_atan2)

static void asm_ldexp(ASMState *as, IRIns *ir)
{
  int32_t ofs = sps_scale(ir->s);  /* Use spill slot or temp slots. */
  Reg dest = ir->r;
  if (ra_hasreg(dest)) {
    ra_free(as, dest);
    ra_modified(as, dest);
    emit_rmro(as, XO_MOVSD, dest, RID_ESP, ofs);
>>>>>>> cf80edbb
  }
  emit_rmro(as, XO_FSTPq, XOg_FSTPq, RID_ESP, ofs);
  emit_x87op(as, XI_FPOP1);
  emit_x87op(as, XI_FSCALE);
  asm_x87load(as, ir->op1);
  asm_x87load(as, ir->op2);
}

#define asm_atan2(as, ir)	asm_callid(as, ir, IRCALL_atan2)

static void asm_ldexp(ASMState *as, IRIns *ir)
{
  int32_t ofs = sps_scale(ir->s);  /* Use spill slot or temp slots. */
  Reg dest = ir->r;
  if (ra_hasreg(dest)) {
    ra_free(as, dest);
    ra_modified(as, dest);
    emit_rmro(as, XO_MOVSD, dest, RID_ESP, ofs);
  }
  emit_rmro(as, XO_FSTPq, XOg_FSTPq, RID_ESP, ofs);
  emit_x87op(as, XI_FPOP1);
  emit_x87op(as, XI_FSCALE);
  asm_x87load(as, ir->op1);
  asm_x87load(as, ir->op2);
}

static void asm_fppowi(ASMState *as, IRIns *ir)
{
  /* The modified regs must match with the *.dasc implementation. */
  RegSet drop = RSET_RANGE(RID_XMM0, RID_XMM1+1)|RID2RSET(RID_EAX);
  if (ra_hasreg(ir->r))
    rset_clear(drop, ir->r);  /* Dest reg handled below. */
  ra_evictset(as, drop);
  ra_destreg(as, ir, RID_XMM0);
  emit_call(as, lj_vm_powi_sse);
  ra_left(as, RID_XMM0, ir->op1);
  ra_left(as, RID_EAX, ir->op2);
}

static void asm_pow(ASMState *as, IRIns *ir)
{
#if LJ_64 && LJ_HASFFI
  if (!irt_isnum(ir->t))
    asm_callid(as, ir, irt_isi64(ir->t) ? IRCALL_lj_carith_powi64 :
					  IRCALL_lj_carith_powu64);
  else
#endif
    asm_fppowi(as, ir);
}

static int asm_swapops(ASMState *as, IRIns *ir)
{
  IRIns *irl = IR(ir->op1);
  IRIns *irr = IR(ir->op2);
  lua_assert(ra_noreg(irr->r));
  if (!irm_iscomm(lj_ir_mode[ir->o]))
    return 0;  /* Can't swap non-commutative operations. */
  if (irref_isk(ir->op2))
    return 0;  /* Don't swap constants to the left. */
  if (ra_hasreg(irl->r))
    return 1;  /* Swap if left already has a register. */
  if (ra_samehint(ir->r, irr->r))
    return 1;  /* Swap if dest and right have matching hints. */
  if (as->curins > as->loopref) {  /* In variant part? */
    if (ir->op2 < as->loopref && !irt_isphi(irr->t))
      return 0;  /* Keep invariants on the right. */
    if (ir->op1 < as->loopref && !irt_isphi(irl->t))
      return 1;  /* Swap invariants to the right. */
  }
  if (opisfusableload(irl->o))
    return 1;  /* Swap fusable loads to the right. */
  return 0;  /* Otherwise don't swap. */
}

static void asm_fparith(ASMState *as, IRIns *ir, x86Op xo)
{
  IRRef lref = ir->op1;
  IRRef rref = ir->op2;
  RegSet allow = RSET_FPR;
  Reg dest;
  Reg right = IR(rref)->r;
  if (ra_hasreg(right)) {
    rset_clear(allow, right);
    ra_noweak(as, right);
  }
  dest = ra_dest(as, ir, allow);
  if (lref == rref) {
    right = dest;
  } else if (ra_noreg(right)) {
    if (asm_swapops(as, ir)) {
      IRRef tmp = lref; lref = rref; rref = tmp;
    }
    right = asm_fuseload(as, rref, rset_clear(allow, dest));
  }
  emit_mrm(as, xo, dest, right);
  ra_left(as, dest, lref);
}

static void asm_intarith(ASMState *as, IRIns *ir, x86Arith xa)
{
  IRRef lref = ir->op1;
  IRRef rref = ir->op2;
  RegSet allow = RSET_GPR;
  Reg dest, right;
  int32_t k = 0;
  if (as->flagmcp == as->mcp) {  /* Drop test r,r instruction. */
    MCode *p = as->mcp + ((LJ_64 && *as->mcp < XI_TESTb) ? 3 : 2);
    if ((p[1] & 15) < 14) {
      if ((p[1] & 15) >= 12) p[1] -= 4;  /* L <->S, NL <-> NS */
      as->flagmcp = NULL;
      as->mcp = p;
    }  /* else: cannot transform LE/NLE to cc without use of OF. */
  }
  right = IR(rref)->r;
  if (ra_hasreg(right)) {
    rset_clear(allow, right);
    ra_noweak(as, right);
  }
  dest = ra_dest(as, ir, allow);
  if (lref == rref) {
    right = dest;
  } else if (ra_noreg(right) && !asm_isk32(as, rref, &k)) {
    if (asm_swapops(as, ir)) {
      IRRef tmp = lref; lref = rref; rref = tmp;
    }
    right = asm_fuseloadm(as, rref, rset_clear(allow, dest), irt_is64(ir->t));
  }
  if (irt_isguard(ir->t))  /* For IR_ADDOV etc. */
    asm_guardcc(as, CC_O);
  if (xa != XOg_X_IMUL) {
    if (ra_hasreg(right))
      emit_mrm(as, XO_ARITH(xa), REX_64IR(ir, dest), right);
    else
      emit_gri(as, XG_ARITHi(xa), REX_64IR(ir, dest), k);
  } else if (ra_hasreg(right)) {  /* IMUL r, mrm. */
    emit_mrm(as, XO_IMUL, REX_64IR(ir, dest), right);
  } else {  /* IMUL r, r, k. */
    /* NYI: use lea/shl/add/sub (FOLD only does 2^k) depending on CPU. */
    Reg left = asm_fuseloadm(as, lref, RSET_GPR, irt_is64(ir->t));
    x86Op xo;
    if (checki8(k)) { emit_i8(as, k); xo = XO_IMULi8;
    } else { emit_i32(as, k); xo = XO_IMULi; }
    emit_mrm(as, xo, REX_64IR(ir, dest), left);
    return;
  }
  ra_left(as, dest, lref);
}

/* LEA is really a 4-operand ADD with an independent destination register,
** up to two source registers and an immediate. One register can be scaled
** by 1, 2, 4 or 8. This can be used to avoid moves or to fuse several
** instructions.
**
** Currently only a few common cases are supported:
** - 3-operand ADD:    y = a+b; y = a+k   with a and b already allocated
** - Left ADD fusion:  y = (a+b)+k; y = (a+k)+b
** - Right ADD fusion: y = a+(b+k)
** The ommited variants have already been reduced by FOLD.
**
** There are more fusion opportunities, like gathering shifts or joining
** common references. But these are probably not worth the trouble, since
** array indexing is not decomposed and already makes use of all fields
** of the ModRM operand.
*/
static int asm_lea(ASMState *as, IRIns *ir)
{
  IRIns *irl = IR(ir->op1);
  IRIns *irr = IR(ir->op2);
  RegSet allow = RSET_GPR;
  Reg dest;
  as->mrm.base = as->mrm.idx = RID_NONE;
  as->mrm.scale = XM_SCALE1;
  as->mrm.ofs = 0;
  if (ra_hasreg(irl->r)) {
    rset_clear(allow, irl->r);
    ra_noweak(as, irl->r);
    as->mrm.base = irl->r;
    if (irref_isk(ir->op2) || ra_hasreg(irr->r)) {
      /* The PHI renaming logic does a better job in some cases. */
      if (ra_hasreg(ir->r) &&
	  ((irt_isphi(irl->t) && as->phireg[ir->r] == ir->op1) ||
	   (irt_isphi(irr->t) && as->phireg[ir->r] == ir->op2)))
	return 0;
      if (irref_isk(ir->op2)) {
	as->mrm.ofs = irr->i;
      } else {
	rset_clear(allow, irr->r);
	ra_noweak(as, irr->r);
	as->mrm.idx = irr->r;
      }
    } else if (irr->o == IR_ADD && mayfuse(as, ir->op2) &&
	       irref_isk(irr->op2)) {
      Reg idx = ra_alloc1(as, irr->op1, allow);
      rset_clear(allow, idx);
      as->mrm.idx = (uint8_t)idx;
      as->mrm.ofs = IR(irr->op2)->i;
    } else {
      return 0;
    }
  } else if (ir->op1 != ir->op2 && irl->o == IR_ADD && mayfuse(as, ir->op1) &&
	     (irref_isk(ir->op2) || irref_isk(irl->op2))) {
    Reg idx, base = ra_alloc1(as, irl->op1, allow);
    rset_clear(allow, base);
    as->mrm.base = (uint8_t)base;
    if (irref_isk(ir->op2)) {
      as->mrm.ofs = irr->i;
      idx = ra_alloc1(as, irl->op2, allow);
    } else {
      as->mrm.ofs = IR(irl->op2)->i;
      idx = ra_alloc1(as, ir->op2, allow);
    }
    rset_clear(allow, idx);
    as->mrm.idx = (uint8_t)idx;
  } else {
    return 0;
  }
  dest = ra_dest(as, ir, allow);
  emit_mrm(as, XO_LEA, dest, RID_MRM);
  return 1;  /* Success. */
}

static void asm_add(ASMState *as, IRIns *ir)
{
  if (irt_isnum(ir->t))
    asm_fparith(as, ir, XO_ADDSD);
  else if ((as->flags & JIT_F_LEA_AGU) || as->flagmcp == as->mcp ||
	   irt_is64(ir->t) || !asm_lea(as, ir))
    asm_intarith(as, ir, XOg_ADD);
}

static void asm_sub(ASMState *as, IRIns *ir)
{
  if (irt_isnum(ir->t))
    asm_fparith(as, ir, XO_SUBSD);
  else  /* Note: no need for LEA trick here. i-k is encoded as i+(-k). */
    asm_intarith(as, ir, XOg_SUB);
}

static void asm_mul(ASMState *as, IRIns *ir)
{
  if (irt_isnum(ir->t))
    asm_fparith(as, ir, XO_MULSD);
  else
    asm_intarith(as, ir, XOg_X_IMUL);
}

static void asm_div(ASMState *as, IRIns *ir)
{
#if LJ_64 && LJ_HASFFI
  if (!irt_isnum(ir->t))
    asm_callid(as, ir, irt_isi64(ir->t) ? IRCALL_lj_carith_divi64 :
					  IRCALL_lj_carith_divu64);
  else
#endif
    asm_fparith(as, ir, XO_DIVSD);
}

static void asm_mod(ASMState *as, IRIns *ir)
{
#if LJ_64 && LJ_HASFFI
  if (!irt_isint(ir->t))
    asm_callid(as, ir, irt_isi64(ir->t) ? IRCALL_lj_carith_modi64 :
					  IRCALL_lj_carith_modu64);
  else
#endif
    asm_callid(as, ir, IRCALL_lj_vm_modi);
}

static void asm_neg_not(ASMState *as, IRIns *ir, x86Group3 xg)
{
  Reg dest = ra_dest(as, ir, RSET_GPR);
  emit_rr(as, XO_GROUP3, REX_64IR(ir, xg), dest);
  ra_left(as, dest, ir->op1);
}

static void asm_neg(ASMState *as, IRIns *ir)
{
  if (irt_isnum(ir->t))
    asm_fparith(as, ir, XO_XORPS);
  else
    asm_neg_not(as, ir, XOg_NEG);
}

#define asm_abs(as, ir)		asm_fparith(as, ir, XO_ANDPS)

static void asm_intmin_max(ASMState *as, IRIns *ir, int cc)
{
  Reg right, dest = ra_dest(as, ir, RSET_GPR);
  IRRef lref = ir->op1, rref = ir->op2;
  if (irref_isk(rref)) { lref = rref; rref = ir->op1; }
  right = ra_alloc1(as, rref, rset_exclude(RSET_GPR, dest));
  emit_rr(as, XO_CMOV + (cc<<24), REX_64IR(ir, dest), right);
  emit_rr(as, XO_CMP, REX_64IR(ir, dest), right);
  ra_left(as, dest, lref);
}

static void asm_min(ASMState *as, IRIns *ir)
{
  if (irt_isnum(ir->t))
    asm_fparith(as, ir, XO_MINSD);
  else
    asm_intmin_max(as, ir, CC_G);
}

static void asm_max(ASMState *as, IRIns *ir)
{
  if (irt_isnum(ir->t))
    asm_fparith(as, ir, XO_MAXSD);
  else
    asm_intmin_max(as, ir, CC_L);
}

/* Note: don't use LEA for overflow-checking arithmetic! */
#define asm_addov(as, ir)	asm_intarith(as, ir, XOg_ADD)
#define asm_subov(as, ir)	asm_intarith(as, ir, XOg_SUB)
#define asm_mulov(as, ir)	asm_intarith(as, ir, XOg_X_IMUL)

#define asm_bnot(as, ir)	asm_neg_not(as, ir, XOg_NOT)

static void asm_bswap(ASMState *as, IRIns *ir)
{
  Reg dest = ra_dest(as, ir, RSET_GPR);
  as->mcp = emit_op(XO_BSWAP + ((dest&7) << 24),
		    REX_64IR(ir, 0), dest, 0, as->mcp, 1);
  ra_left(as, dest, ir->op1);
}

#define asm_band(as, ir)	asm_intarith(as, ir, XOg_AND)
#define asm_bor(as, ir)		asm_intarith(as, ir, XOg_OR)
#define asm_bxor(as, ir)	asm_intarith(as, ir, XOg_XOR)

static void asm_bitshift(ASMState *as, IRIns *ir, x86Shift xs, x86Op xv)
{
  IRRef rref = ir->op2;
  IRIns *irr = IR(rref);
  Reg dest;
  if (irref_isk(rref)) {  /* Constant shifts. */
    int shift;
    dest = ra_dest(as, ir, RSET_GPR);
    shift = irr->i & (irt_is64(ir->t) ? 63 : 31);
    if (!xv && shift && (as->flags & JIT_F_BMI2)) {
      Reg left = asm_fuseloadm(as, ir->op1, RSET_GPR, irt_is64(ir->t));
      if (left != dest) {  /* BMI2 rotate right by constant. */
	emit_i8(as, xs == XOg_ROL ? -shift : shift);
	emit_mrm(as, VEX_64IR(ir, XV_RORX), dest, left);
	return;
      }
    }
    switch (shift) {
    case 0: break;
    case 1: emit_rr(as, XO_SHIFT1, REX_64IR(ir, xs), dest); break;
    default: emit_shifti(as, REX_64IR(ir, xs), dest, shift); break;
    }
  } else if ((as->flags & JIT_F_BMI2) && xv) {	/* BMI2 variable shifts. */
    Reg left, right;
    dest = ra_dest(as, ir, RSET_GPR);
    right = ra_alloc1(as, rref, RSET_GPR);
    left = asm_fuseloadm(as, ir->op1, rset_exclude(RSET_GPR, right),
			 irt_is64(ir->t));
    emit_mrm(as, VEX_64IR(ir, xv) ^ (right << 19), dest, left);
    return;
  } else {  /* Variable shifts implicitly use register cl (i.e. ecx). */
    Reg right;
    dest = ra_dest(as, ir, rset_exclude(RSET_GPR, RID_ECX));
    if (dest == RID_ECX) {
      dest = ra_scratch(as, rset_exclude(RSET_GPR, RID_ECX));
      emit_rr(as, XO_MOV, RID_ECX, dest);
    }
    right = irr->r;
    if (ra_noreg(right))
      right = ra_allocref(as, rref, RID2RSET(RID_ECX));
    else if (right != RID_ECX)
      ra_scratch(as, RID2RSET(RID_ECX));
    emit_rr(as, XO_SHIFTcl, REX_64IR(ir, xs), dest);
    ra_noweak(as, right);
    if (right != RID_ECX)
      emit_rr(as, XO_MOV, RID_ECX, right);
  }
  ra_left(as, dest, ir->op1);
  /*
  ** Note: avoid using the flags resulting from a shift or rotate!
  ** All of them cause a partial flag stall, except for r,1 shifts
  ** (but not rotates). And a shift count of 0 leaves the flags unmodified.
  */
}

#define asm_bshl(as, ir)	asm_bitshift(as, ir, XOg_SHL, XV_SHLX)
#define asm_bshr(as, ir)	asm_bitshift(as, ir, XOg_SHR, XV_SHRX)
#define asm_bsar(as, ir)	asm_bitshift(as, ir, XOg_SAR, XV_SARX)
#define asm_brol(as, ir)	asm_bitshift(as, ir, XOg_ROL, 0)
#define asm_bror(as, ir)	asm_bitshift(as, ir, XOg_ROR, 0)

/* -- Comparisons --------------------------------------------------------- */

/* Virtual flags for unordered FP comparisons. */
#define VCC_U	0x1000		/* Unordered. */
#define VCC_P	0x2000		/* Needs extra CC_P branch. */
#define VCC_S	0x4000		/* Swap avoids CC_P branch. */
#define VCC_PS	(VCC_P|VCC_S)

/* Map of comparisons to flags. ORDER IR. */
#define COMPFLAGS(ci, cin, cu, cf)	((ci)+((cu)<<4)+((cin)<<8)+(cf))
static const uint16_t asm_compmap[IR_ABC+1] = {
  /*                 signed non-eq unsigned flags */
  /* LT  */ COMPFLAGS(CC_GE, CC_G,  CC_AE, VCC_PS),
  /* GE  */ COMPFLAGS(CC_L,  CC_L,  CC_B,  0),
  /* LE  */ COMPFLAGS(CC_G,  CC_G,  CC_A,  VCC_PS),
  /* GT  */ COMPFLAGS(CC_LE, CC_L,  CC_BE, 0),
  /* ULT */ COMPFLAGS(CC_AE, CC_A,  CC_AE, VCC_U),
  /* UGE */ COMPFLAGS(CC_B,  CC_B,  CC_B,  VCC_U|VCC_PS),
  /* ULE */ COMPFLAGS(CC_A,  CC_A,  CC_A,  VCC_U),
  /* UGT */ COMPFLAGS(CC_BE, CC_B,  CC_BE, VCC_U|VCC_PS),
  /* EQ  */ COMPFLAGS(CC_NE, CC_NE, CC_NE, VCC_P),
  /* NE  */ COMPFLAGS(CC_E,  CC_E,  CC_E,  VCC_U|VCC_P),
  /* ABC */ COMPFLAGS(CC_BE, CC_B,  CC_BE, VCC_U|VCC_PS)  /* Same as UGT. */
};

/* FP and integer comparisons. */
static void asm_comp(ASMState *as, IRIns *ir)
{
  uint32_t cc = asm_compmap[ir->o];
  if (irt_isnum(ir->t)) {
    IRRef lref = ir->op1;
    IRRef rref = ir->op2;
    Reg left, right;
    MCLabel l_around;
    /*
    ** An extra CC_P branch is required to preserve ordered/unordered
    ** semantics for FP comparisons. This can be avoided by swapping
    ** the operands and inverting the condition (except for EQ and UNE).
    ** So always try to swap if possible.
    **
    ** Another option would be to swap operands to achieve better memory
    ** operand fusion. But it's unlikely that this outweighs the cost
    ** of the extra branches.
    */
    if (cc & VCC_S) {  /* Swap? */
      IRRef tmp = lref; lref = rref; rref = tmp;
      cc ^= (VCC_PS|(5<<4));  /* A <-> B, AE <-> BE, PS <-> none */
    }
    left = ra_alloc1(as, lref, RSET_FPR);
    l_around = emit_label(as);
    asm_guardcc(as, cc >> 4);
    if (cc & VCC_P) {  /* Extra CC_P branch required? */
      if (!(cc & VCC_U)) {
	asm_guardcc(as, CC_P);  /* Branch to exit for ordered comparisons. */
      } else if (l_around != as->invmcp) {
	emit_sjcc(as, CC_P, l_around);  /* Branch around for unordered. */
      } else {
	/* Patched to mcloop by asm_loop_fixup. */
	as->loopinv = 2;
	if (as->realign)
	  emit_sjcc(as, CC_P, as->mcp);
	else
	  emit_jcc(as, CC_P, as->mcp);
      }
    }
    right = asm_fuseload(as, rref, rset_exclude(RSET_FPR, left));
    emit_mrm(as, XO_UCOMISD, left, right);
  } else {
    IRRef lref = ir->op1, rref = ir->op2;
    IROp leftop = (IROp)(IR(lref)->o);
    Reg r64 = REX_64IR(ir, 0);
    int32_t imm = 0;
    lua_assert(irt_is64(ir->t) || irt_isint(ir->t) ||
	       irt_isu32(ir->t) || irt_isaddr(ir->t) || irt_isu8(ir->t));
    /* Swap constants (only for ABC) and fusable loads to the right. */
    if (irref_isk(lref) || (!irref_isk(rref) && opisfusableload(leftop))) {
      if ((cc & 0xc) == 0xc) cc ^= 0x53;  /* L <-> G, LE <-> GE */
      else if ((cc & 0xa) == 0x2) cc ^= 0x55;  /* A <-> B, AE <-> BE */
      lref = ir->op2; rref = ir->op1;
    }
    if (asm_isk32(as, rref, &imm)) {
      IRIns *irl = IR(lref);
      /* Check wether we can use test ins. Not for unsigned, since CF=0. */
      int usetest = (imm == 0 && (cc & 0xa) != 0x2);
      if (usetest && irl->o == IR_BAND && irl+1 == ir && !ra_used(irl)) {
	/* Combine comp(BAND(ref, r/imm), 0) into test mrm, r/imm. */
	Reg right, left = RID_NONE;
	RegSet allow = RSET_GPR;
	if (!asm_isk32(as, irl->op2, &imm)) {
	  left = ra_alloc1(as, irl->op2, allow);
	  rset_clear(allow, left);
	} else {  /* Try to Fuse IRT_I8/IRT_U8 loads, too. See below. */
	  IRIns *irll = IR(irl->op1);
	  if (opisfusableload((IROp)irll->o) &&
	      (irt_isi8(irll->t) || irt_isu8(irll->t))) {
	    IRType1 origt = irll->t;  /* Temporarily flip types. */
	    irll->t.irt = (irll->t.irt & ~IRT_TYPE) | IRT_INT;
	    as->curins--;  /* Skip to BAND to avoid failing in noconflict(). */
	    right = asm_fuseload(as, irl->op1, RSET_GPR);
	    as->curins++;
	    irll->t = origt;
	    if (right != RID_MRM) goto test_nofuse;
	    /* Fusion succeeded, emit test byte mrm, imm8. */
	    asm_guardcc(as, cc);
	    emit_i8(as, (imm & 0xff));
	    emit_mrm(as, XO_GROUP3b, XOg_TEST, RID_MRM);
	    return;
	  }
	}
	as->curins--;  /* Skip to BAND to avoid failing in noconflict(). */
	right = asm_fuseloadm(as, irl->op1, allow, r64);
	as->curins++;  /* Undo the above. */
      test_nofuse:
	asm_guardcc(as, cc);
	if (ra_noreg(left)) {
	  emit_i32(as, imm);
	  emit_mrm(as, XO_GROUP3, r64 + XOg_TEST, right);
	} else {
	  emit_mrm(as, XO_TEST, r64 + left, right);
	}
      } else {
	Reg left;
	if (opisfusableload((IROp)irl->o) &&
	    ((irt_isu8(irl->t) && checku8(imm)) ||
	     ((irt_isi8(irl->t) || irt_isi16(irl->t)) && checki8(imm)) ||
	     (irt_isu16(irl->t) && checku16(imm) && checki8((int16_t)imm)))) {
	  /* Only the IRT_INT case is fused by asm_fuseload.
	  ** The IRT_I8/IRT_U8 loads and some IRT_I16/IRT_U16 loads
	  ** are handled here.
	  ** Note that cmp word [mem], imm16 should not be generated,
	  ** since it has a length-changing prefix. Compares of a word
	  ** against a sign-extended imm8 are ok, however.
	  */
	  IRType1 origt = irl->t;  /* Temporarily flip types. */
	  irl->t.irt = (irl->t.irt & ~IRT_TYPE) | IRT_INT;
	  left = asm_fuseload(as, lref, RSET_GPR);
	  irl->t = origt;
	  if (left == RID_MRM) {  /* Fusion succeeded? */
	    if (irt_isu8(irl->t) || irt_isu16(irl->t))
	      cc >>= 4;  /* Need unsigned compare. */
	    asm_guardcc(as, cc);
	    emit_i8(as, imm);
	    emit_mrm(as, (irt_isi8(origt) || irt_isu8(origt)) ?
			 XO_ARITHib : XO_ARITHiw8, r64 + XOg_CMP, RID_MRM);
	    return;
	  }  /* Otherwise handle register case as usual. */
	} else {
	  left = asm_fuseloadm(as, lref,
			       irt_isu8(ir->t) ? RSET_GPR8 : RSET_GPR, r64);
	}
	asm_guardcc(as, cc);
	if (usetest && left != RID_MRM) {
	  /* Use test r,r instead of cmp r,0. */
	  x86Op xo = XO_TEST;
	  if (irt_isu8(ir->t)) {
	    lua_assert(ir->o == IR_EQ || ir->o == IR_NE);
	    xo = XO_TESTb;
	    if (!rset_test(RSET_RANGE(RID_EAX, RID_EBX+1), left)) {
	      if (LJ_64) {
		left |= FORCE_REX;
	      } else {
		emit_i32(as, 0xff);
		emit_mrm(as, XO_GROUP3, XOg_TEST, left);
		return;
	      }
	    }
	  }
	  emit_rr(as, xo, r64 + left, left);
	  if (irl+1 == ir)  /* Referencing previous ins? */
	    as->flagmcp = as->mcp;  /* Set flag to drop test r,r if possible. */
	} else {
	  emit_gmrmi(as, XG_ARITHi(XOg_CMP), r64 + left, imm);
	}
      }
    } else {
      Reg left = ra_alloc1(as, lref, RSET_GPR);
      Reg right = asm_fuseloadm(as, rref, rset_exclude(RSET_GPR, left), r64);
      asm_guardcc(as, cc);
      emit_mrm(as, XO_CMP, r64 + left, right);
    }
  }
}

#define asm_equal(as, ir)	asm_comp(as, ir)

#if LJ_32 && LJ_HASFFI
/* 64 bit integer comparisons in 32 bit mode. */
static void asm_comp_int64(ASMState *as, IRIns *ir)
{
  uint32_t cc = asm_compmap[(ir-1)->o];
  RegSet allow = RSET_GPR;
  Reg lefthi = RID_NONE, leftlo = RID_NONE;
  Reg righthi = RID_NONE, rightlo = RID_NONE;
  MCLabel l_around;
  x86ModRM mrm;

  as->curins--;  /* Skip loword ins. Avoids failing in noconflict(), too. */

  /* Allocate/fuse hiword operands. */
  if (irref_isk(ir->op2)) {
    lefthi = asm_fuseload(as, ir->op1, allow);
  } else {
    lefthi = ra_alloc1(as, ir->op1, allow);
    rset_clear(allow, lefthi);
    righthi = asm_fuseload(as, ir->op2, allow);
    if (righthi == RID_MRM) {
      if (as->mrm.base != RID_NONE) rset_clear(allow, as->mrm.base);
      if (as->mrm.idx != RID_NONE) rset_clear(allow, as->mrm.idx);
    } else {
      rset_clear(allow, righthi);
    }
  }
  mrm = as->mrm;  /* Save state for hiword instruction. */

  /* Allocate/fuse loword operands. */
  if (irref_isk((ir-1)->op2)) {
    leftlo = asm_fuseload(as, (ir-1)->op1, allow);
  } else {
    leftlo = ra_alloc1(as, (ir-1)->op1, allow);
    rset_clear(allow, leftlo);
    rightlo = asm_fuseload(as, (ir-1)->op2, allow);
  }

  /* All register allocations must be performed _before_ this point. */
  l_around = emit_label(as);
  as->invmcp = as->flagmcp = NULL;  /* Cannot use these optimizations. */

  /* Loword comparison and branch. */
  asm_guardcc(as, cc >> 4);  /* Always use unsigned compare for loword. */
  if (ra_noreg(rightlo)) {
    int32_t imm = IR((ir-1)->op2)->i;
    if (imm == 0 && ((cc >> 4) & 0xa) != 0x2 && leftlo != RID_MRM)
      emit_rr(as, XO_TEST, leftlo, leftlo);
    else
      emit_gmrmi(as, XG_ARITHi(XOg_CMP), leftlo, imm);
  } else {
    emit_mrm(as, XO_CMP, leftlo, rightlo);
  }

  /* Hiword comparison and branches. */
  if ((cc & 15) != CC_NE)
    emit_sjcc(as, CC_NE, l_around);  /* Hiword unequal: skip loword compare. */
  if ((cc & 15) != CC_E)
    asm_guardcc(as, cc >> 8);  /* Hiword compare without equality check. */
  as->mrm = mrm;  /* Restore state. */
  if (ra_noreg(righthi)) {
    int32_t imm = IR(ir->op2)->i;
    if (imm == 0 && (cc & 0xa) != 0x2 && lefthi != RID_MRM)
      emit_rr(as, XO_TEST, lefthi, lefthi);
    else
      emit_gmrmi(as, XG_ARITHi(XOg_CMP), lefthi, imm);
  } else {
    emit_mrm(as, XO_CMP, lefthi, righthi);
  }
}
#endif

/* -- Support for 64 bit ops in 32 bit mode ------------------------------- */

/* Hiword op of a split 64 bit op. Previous op must be the loword op. */
static void asm_hiop(ASMState *as, IRIns *ir)
{
#if LJ_32 && LJ_HASFFI
  /* HIOP is marked as a store because it needs its own DCE logic. */
  int uselo = ra_used(ir-1), usehi = ra_used(ir);  /* Loword/hiword used? */
  if (LJ_UNLIKELY(!(as->flags & JIT_F_OPT_DCE))) uselo = usehi = 1;
  if ((ir-1)->o == IR_CONV) {  /* Conversions to/from 64 bit. */
    as->curins--;  /* Always skip the CONV. */
    if (usehi || uselo)
      asm_conv64(as, ir);
    return;
  } else if ((ir-1)->o <= IR_NE) {  /* 64 bit integer comparisons. ORDER IR. */
    asm_comp_int64(as, ir);
    return;
  } else if ((ir-1)->o == IR_XSTORE) {
    if ((ir-1)->r != RID_SINK)
      asm_fxstore(as, ir);
    return;
  }
  if (!usehi) return;  /* Skip unused hiword op for all remaining ops. */
  switch ((ir-1)->o) {
  case IR_ADD:
    as->flagmcp = NULL;
    as->curins--;
    asm_intarith(as, ir, XOg_ADC);
    asm_intarith(as, ir-1, XOg_ADD);
    break;
  case IR_SUB:
    as->flagmcp = NULL;
    as->curins--;
    asm_intarith(as, ir, XOg_SBB);
    asm_intarith(as, ir-1, XOg_SUB);
    break;
  case IR_NEG: {
    Reg dest = ra_dest(as, ir, RSET_GPR);
    emit_rr(as, XO_GROUP3, XOg_NEG, dest);
    emit_i8(as, 0);
    emit_rr(as, XO_ARITHi8, XOg_ADC, dest);
    ra_left(as, dest, ir->op1);
    as->curins--;
    asm_neg_not(as, ir-1, XOg_NEG);
    break;
    }
  case IR_CALLN:
  case IR_CALLXS:
    if (!uselo)
      ra_allocref(as, ir->op1, RID2RSET(RID_RETLO));  /* Mark lo op as used. */
    break;
  case IR_CNEWI:
    /* Nothing to do here. Handled by CNEWI itself. */
    break;
  default: lua_assert(0); break;
  }
#else
  UNUSED(as); UNUSED(ir); lua_assert(0);  /* Unused on x64 or without FFI. */
#endif
}

/* -- Profiling ----------------------------------------------------------- */

static void asm_prof(ASMState *as, IRIns *ir)
{
  UNUSED(ir);
  asm_guardcc(as, CC_NE);
  emit_i8(as, HOOK_PROFILE);
  emit_rma(as, XO_GROUP3b, XOg_TEST, &J2G(as->J)->hookmask);
}

/* -- Stack handling ------------------------------------------------------ */

/* Check Lua stack size for overflow. Use exit handler as fallback. */
static void asm_stack_check(ASMState *as, BCReg topslot,
			    IRIns *irp, RegSet allow, ExitNo exitno)
{
  /* Try to get an unused temp. register, otherwise spill/restore eax. */
  Reg pbase = irp ? irp->r : RID_BASE;
  Reg r = allow ? rset_pickbot(allow) : RID_EAX;
  emit_jcc(as, CC_B, exitstub_addr(as->J, exitno));
  if (allow == RSET_EMPTY)  /* Restore temp. register. */
    emit_rmro(as, XO_MOV, r|REX_64, RID_ESP, 0);
  else
    ra_modified(as, r);
  emit_gri(as, XG_ARITHi(XOg_CMP), r|REX_GC64, (int32_t)(8*topslot));
  if (ra_hasreg(pbase) && pbase != r)
    emit_rr(as, XO_ARITH(XOg_SUB), r|REX_GC64, pbase);
  else
#if LJ_GC64
    emit_rmro(as, XO_ARITH(XOg_SUB), r|REX_64, RID_DISPATCH,
	      (int32_t)dispofs(as, &J2G(as->J)->jit_base));
#else
    emit_rmro(as, XO_ARITH(XOg_SUB), r, RID_NONE,
	      ptr2addr(&J2G(as->J)->jit_base));
<<<<<<< HEAD
  emit_rmro(as, XO_MOV, r, r, offsetof(lua_State, maxstack));
=======
#endif
  emit_rmro(as, XO_MOV, r|REX_GC64, r, offsetof(lua_State, maxstack));
>>>>>>> cf80edbb
  emit_getgl(as, r, cur_L);
  if (allow == RSET_EMPTY)  /* Spill temp. register. */
    emit_rmro(as, XO_MOVto, r|REX_64, RID_ESP, 0);
}

/* Restore Lua stack from on-trace state. */
static void asm_stack_restore(ASMState *as, SnapShot *snap)
{
  SnapEntry *map = &as->T->snapmap[snap->mapofs];
#if !LJ_FR2 || defined(LUA_USE_ASSERT)
  SnapEntry *flinks = &as->T->snapmap[snap_nextofs(as->T, snap)-1-LJ_FR2];
#endif
  MSize n, nent = snap->nent;
  /* Store the value of all modified slots to the Lua stack. */
  for (n = 0; n < nent; n++) {
    SnapEntry sn = map[n];
    BCReg s = snap_slot(sn);
    int32_t ofs = 8*((int32_t)s-1-LJ_FR2);
    IRRef ref = snap_ref(sn);
    IRIns *ir = IR(ref);
    if ((sn & SNAP_NORESTORE))
      continue;
    if (irt_isnum(ir->t)) {
      Reg src = ra_alloc1(as, ref, RSET_FPR);
      emit_rmro(as, XO_MOVSDto, src, RID_BASE, ofs);
    } else {
      lua_assert(irt_ispri(ir->t) || irt_isaddr(ir->t) ||
		 (LJ_DUALNUM && irt_isinteger(ir->t)));
      if (!irref_isk(ref)) {
	Reg src = ra_alloc1(as, ref, rset_exclude(RSET_GPR, RID_BASE));
#if LJ_GC64
	if (irt_is64(ir->t)) {
	  /* TODO: 64 bit store + 32 bit load-modify-store is suboptimal. */
	  emit_u32(as, irt_toitype(ir->t) << 15);
	  emit_rmro(as, XO_ARITHi, XOg_OR, RID_BASE, ofs+4);
	} else if (LJ_DUALNUM && irt_isinteger(ir->t)) {
	  emit_movmroi(as, RID_BASE, ofs+4, LJ_TISNUM << 15);
	} else {
	  emit_movmroi(as, RID_BASE, ofs+4, (irt_toitype(ir->t)<<15)|0x7fff);
	}
#endif
	emit_movtomro(as, REX_64IR(ir, src), RID_BASE, ofs);
#if LJ_GC64
      } else {
	TValue k;
	lj_ir_kvalue(as->J->L, &k, ir);
	if (tvisnil(&k)) {
	  emit_i32(as, -1);
	  emit_rmro(as, XO_MOVmi, REX_64, RID_BASE, ofs);
	} else {
	  emit_movmroi(as, RID_BASE, ofs+4, k.u32.hi);
	  emit_movmroi(as, RID_BASE, ofs, k.u32.lo);
	}
#else
      } else if (!irt_ispri(ir->t)) {
	emit_movmroi(as, RID_BASE, ofs, ir->i);
#endif
      }
      if ((sn & (SNAP_CONT|SNAP_FRAME))) {
#if !LJ_FR2
	if (s != 0)  /* Do not overwrite link to previous frame. */
	  emit_movmroi(as, RID_BASE, ofs+4, (int32_t)(*flinks--));
#endif
#if !LJ_GC64
      } else {
	if (!(LJ_64 && irt_islightud(ir->t)))
	  emit_movmroi(as, RID_BASE, ofs+4, irt_toitype(ir->t));
#endif
      }
    }
    checkmclim(as);
  }
  lua_assert(map + nent == flinks);
}

/* -- GC handling --------------------------------------------------------- */

/* Check GC threshold and do one or more GC steps. */
static void asm_gc_check(ASMState *as)
{
  const CCallInfo *ci = &lj_ir_callinfo[IRCALL_lj_gc_step_jit];
  IRRef args[2];
  MCLabel l_end;
  Reg tmp;
  ra_evictset(as, RSET_SCRATCH);
  l_end = emit_label(as);
  /* Exit trace if in GCSatomic or GCSfinalize. Avoids syncing GC objects. */
  asm_guardcc(as, CC_NE);  /* Assumes asm_snap_prep() already done. */
  emit_rr(as, XO_TEST, RID_RET, RID_RET);
  args[0] = ASMREF_TMP1;  /* global_State *g */
  args[1] = ASMREF_TMP2;  /* MSize steps     */
  asm_gencall(as, ci, args);
  tmp = ra_releasetmp(as, ASMREF_TMP1);
#if LJ_GC64
  emit_rmro(as, XO_LEA, tmp|REX_64, RID_DISPATCH, GG_DISP2G);
#else
  emit_loada(as, tmp, J2G(as->J));
#endif
  emit_loadi(as, ra_releasetmp(as, ASMREF_TMP2), as->gcsteps);
  /* Jump around GC step if GC total < GC threshold. */
  emit_sjcc(as, CC_B, l_end);
  emit_opgl(as, XO_ARITH(XOg_CMP), tmp|REX_GC64, gc.threshold);
  emit_getgl(as, tmp, gc.total);
  as->gcsteps = 0;
  checkmclim(as);
}

/* -- Loop handling ------------------------------------------------------- */

/* Fixup the loop branch. */
static void asm_loop_fixup(ASMState *as)
{
  MCode *p = as->mctop;
  MCode *target = as->mcp;
  if (as->realign) {  /* Realigned loops use short jumps. */
    as->realign = NULL;  /* Stop another retry. */
    lua_assert(((intptr_t)target & 15) == 0);
    if (as->loopinv) {  /* Inverted loop branch? */
      p -= 5;
      p[0] = XI_JMP;
      lua_assert(target - p >= -128);
      p[-1] = (MCode)(target - p);  /* Patch sjcc. */
      if (as->loopinv == 2)
	p[-3] = (MCode)(target - p + 2);  /* Patch opt. short jp. */
    } else {
      lua_assert(target - p >= -128);
      p[-1] = (MCode)(int8_t)(target - p);  /* Patch short jmp. */
      p[-2] = XI_JMPs;
    }
  } else {
    MCode *newloop;
    p[-5] = XI_JMP;
    if (as->loopinv) {  /* Inverted loop branch? */
      /* asm_guardcc already inverted the jcc and patched the jmp. */
      p -= 5;
      newloop = target+4;
      *(int32_t *)(p-4) = (int32_t)(target - p);  /* Patch jcc. */
      if (as->loopinv == 2) {
	*(int32_t *)(p-10) = (int32_t)(target - p + 6);  /* Patch opt. jp. */
	newloop = target+8;
      }
    } else {  /* Otherwise just patch jmp. */
      *(int32_t *)(p-4) = (int32_t)(target - p);
      newloop = target+3;
    }
    /* Realign small loops and shorten the loop branch. */
    if (newloop >= p - 128) {
      as->realign = newloop;  /* Force a retry and remember alignment. */
      as->curins = as->stopins;  /* Abort asm_trace now. */
      as->T->nins = as->orignins;  /* Remove any added renames. */
    }
  }
}

/* -- Head of trace ------------------------------------------------------- */

/* Coalesce BASE register for a root trace. */
static void asm_head_root_base(ASMState *as)
{
  IRIns *ir = IR(REF_BASE);
  Reg r = ir->r;
  if (ra_hasreg(r)) {
    ra_free(as, r);
    if (rset_test(as->modset, r) || irt_ismarked(ir->t))
      ir->r = RID_INIT;  /* No inheritance for modified BASE register. */
    if (r != RID_BASE)
      emit_rr(as, XO_MOV, r|REX_GC64, RID_BASE);
  }
}

/* Coalesce or reload BASE register for a side trace. */
static RegSet asm_head_side_base(ASMState *as, IRIns *irp, RegSet allow)
{
  IRIns *ir = IR(REF_BASE);
  Reg r = ir->r;
  if (ra_hasreg(r)) {
    ra_free(as, r);
    if (rset_test(as->modset, r) || irt_ismarked(ir->t))
      ir->r = RID_INIT;  /* No inheritance for modified BASE register. */
    if (irp->r == r) {
      rset_clear(allow, r);  /* Mark same BASE register as coalesced. */
    } else if (ra_hasreg(irp->r) && rset_test(as->freeset, irp->r)) {
      /* Move from coalesced parent reg. */
      rset_clear(allow, irp->r);
      emit_rr(as, XO_MOV, r|REX_GC64, irp->r);
    } else {
      emit_getgl(as, r, jit_base);  /* Otherwise reload BASE. */
    }
  }
  return allow;
}

/* -- Tail of trace ------------------------------------------------------- */

/* Fixup the tail code. */
static void asm_tail_fixup(ASMState *as, TraceNo lnk)
{
  /* Note: don't use as->mcp swap + emit_*: emit_op overwrites more bytes. */
  MCode *p = as->mctop;
  MCode *target, *q;
  int32_t spadj = as->T->spadjust;
  if (spadj == 0) {
    p -= ((as->flags & JIT_F_LEA_AGU) ? 7 : 6) + (LJ_64 ? 1 : 0);
  } else {
    MCode *p1;
    /* Patch stack adjustment. */
    if (checki8(spadj)) {
      p -= 3;
      p1 = p-6;
      *p1 = (MCode)spadj;
    } else {
      p1 = p-9;
      *(int32_t *)p1 = spadj;
    }
    if ((as->flags & JIT_F_LEA_AGU)) {
#if LJ_64
      p1[-4] = 0x48;
#endif
      p1[-3] = (MCode)XI_LEA;
      p1[-2] = MODRM(checki8(spadj) ? XM_OFS8 : XM_OFS32, RID_ESP, RID_ESP);
      p1[-1] = MODRM(XM_SCALE1, RID_ESP, RID_ESP);
    } else {
#if LJ_64
      p1[-3] = 0x48;
#endif
      p1[-2] = (MCode)(checki8(spadj) ? XI_ARITHi8 : XI_ARITHi);
      p1[-1] = MODRM(XM_REG, XOg_ADD, RID_ESP);
    }
  }
  /* Patch exit branch. */
  target = lnk ? traceref(as->J, lnk)->mcode : (MCode *)lj_vm_exit_interp;
  *(int32_t *)(p-4) = jmprel(p, target);
  p[-5] = XI_JMP;
  /* Drop unused mcode tail. Fill with NOPs to make the prefetcher happy. */
  for (q = as->mctop-1; q >= p; q--)
    *q = XI_NOP;
  as->mctop = p;
}

/* Prepare tail of code. */
static void asm_tail_prep(ASMState *as)
{
  MCode *p = as->mctop;
  /* Realign and leave room for backwards loop branch or exit branch. */
  if (as->realign) {
    int i = ((int)(intptr_t)as->realign) & 15;
    /* Fill unused mcode tail with NOPs to make the prefetcher happy. */
    while (i-- > 0)
      *--p = XI_NOP;
    as->mctop = p;
    p -= (as->loopinv ? 5 : 2);  /* Space for short/near jmp. */
  } else {
    p -= 5;  /* Space for exit branch (near jmp). */
  }
  if (as->loopref) {
    as->invmcp = as->mcp = p;
  } else {
    /* Leave room for ESP adjustment: add esp, imm or lea esp, [esp+imm] */
    as->mcp = p - (((as->flags & JIT_F_LEA_AGU) ? 7 : 6)  + (LJ_64 ? 1 : 0));
    as->invmcp = NULL;
  }
}

/* -- Trace setup --------------------------------------------------------- */

/* Ensure there are enough stack slots for call arguments. */
static Reg asm_setup_call_slots(ASMState *as, IRIns *ir, const CCallInfo *ci)
{
  IRRef args[CCI_NARGS_MAX*2];
  int nslots;
  asm_collectargs(as, ir, ci, args);
  nslots = asm_count_call_slots(as, ci, args);
  if (nslots > as->evenspill)  /* Leave room for args in stack slots. */
    as->evenspill = nslots;
#if LJ_64
  return irt_isfp(ir->t) ? REGSP_HINT(RID_FPRET) : REGSP_HINT(RID_RET);
#else
  return irt_isfp(ir->t) ? REGSP_INIT : REGSP_HINT(RID_RET);
#endif
}

/* Target-specific setup. */
static void asm_setup_target(ASMState *as)
{
  asm_exitstub_setup(as, as->T->nsnap);
  as->mrm.base = 0;
}

/* -- Trace patching ------------------------------------------------------ */

static const uint8_t map_op1[256] = {
0x92,0x92,0x92,0x92,0x52,0x45,0x51,0x51,0x92,0x92,0x92,0x92,0x52,0x45,0x51,0x20,
0x92,0x92,0x92,0x92,0x52,0x45,0x51,0x51,0x92,0x92,0x92,0x92,0x52,0x45,0x51,0x51,
0x92,0x92,0x92,0x92,0x52,0x45,0x10,0x51,0x92,0x92,0x92,0x92,0x52,0x45,0x10,0x51,
0x92,0x92,0x92,0x92,0x52,0x45,0x10,0x51,0x92,0x92,0x92,0x92,0x52,0x45,0x10,0x51,
#if LJ_64
0x10,0x10,0x10,0x10,0x10,0x10,0x10,0x10,0x14,0x14,0x14,0x14,0x14,0x14,0x14,0x14,
#else
0x51,0x51,0x51,0x51,0x51,0x51,0x51,0x51,0x51,0x51,0x51,0x51,0x51,0x51,0x51,0x51,
#endif
0x51,0x51,0x51,0x51,0x51,0x51,0x51,0x51,0x51,0x51,0x51,0x51,0x51,0x51,0x51,0x51,
0x51,0x51,0x92,0x92,0x10,0x10,0x12,0x11,0x45,0x86,0x52,0x93,0x51,0x51,0x51,0x51,
0x52,0x52,0x52,0x52,0x52,0x52,0x52,0x52,0x52,0x52,0x52,0x52,0x52,0x52,0x52,0x52,
0x93,0x86,0x93,0x93,0x92,0x92,0x92,0x92,0x92,0x92,0x92,0x92,0x92,0x92,0x92,0x92,
0x51,0x51,0x51,0x51,0x51,0x51,0x51,0x51,0x51,0x51,0x47,0x51,0x51,0x51,0x51,0x51,
#if LJ_64
0x59,0x59,0x59,0x59,0x51,0x51,0x51,0x51,0x52,0x45,0x51,0x51,0x51,0x51,0x51,0x51,
#else
0x55,0x55,0x55,0x55,0x51,0x51,0x51,0x51,0x52,0x45,0x51,0x51,0x51,0x51,0x51,0x51,
#endif
0x52,0x52,0x52,0x52,0x52,0x52,0x52,0x52,0x05,0x05,0x05,0x05,0x05,0x05,0x05,0x05,
0x93,0x93,0x53,0x51,0x70,0x71,0x93,0x86,0x54,0x51,0x53,0x51,0x51,0x52,0x51,0x51,
0x92,0x92,0x92,0x92,0x52,0x52,0x51,0x51,0x92,0x92,0x92,0x92,0x92,0x92,0x92,0x92,
0x52,0x52,0x52,0x52,0x52,0x52,0x52,0x52,0x45,0x45,0x47,0x52,0x51,0x51,0x51,0x51,
0x10,0x51,0x10,0x10,0x51,0x51,0x63,0x66,0x51,0x51,0x51,0x51,0x51,0x51,0x92,0x92
};

static const uint8_t map_op2[256] = {
0x93,0x93,0x93,0x93,0x52,0x52,0x52,0x52,0x52,0x52,0x51,0x52,0x51,0x93,0x52,0x94,
0x93,0x93,0x93,0x93,0x93,0x93,0x93,0x93,0x93,0x93,0x93,0x93,0x93,0x93,0x93,0x93,
0x53,0x53,0x53,0x53,0x53,0x53,0x53,0x53,0x93,0x93,0x93,0x93,0x93,0x93,0x93,0x93,
0x52,0x52,0x52,0x52,0x52,0x52,0x52,0x52,0x34,0x51,0x35,0x51,0x51,0x51,0x51,0x51,
0x93,0x93,0x93,0x93,0x93,0x93,0x93,0x93,0x93,0x93,0x93,0x93,0x93,0x93,0x93,0x93,
0x53,0x93,0x93,0x93,0x93,0x93,0x93,0x93,0x93,0x93,0x93,0x93,0x93,0x93,0x93,0x93,
0x93,0x93,0x93,0x93,0x93,0x93,0x93,0x93,0x93,0x93,0x93,0x93,0x93,0x93,0x93,0x93,
0x94,0x54,0x54,0x54,0x93,0x93,0x93,0x52,0x93,0x93,0x93,0x93,0x93,0x93,0x93,0x93,
0x46,0x46,0x46,0x46,0x46,0x46,0x46,0x46,0x46,0x46,0x46,0x46,0x46,0x46,0x46,0x46,
0x93,0x93,0x93,0x93,0x93,0x93,0x93,0x93,0x93,0x93,0x93,0x93,0x93,0x93,0x93,0x93,
0x52,0x52,0x52,0x93,0x94,0x93,0x51,0x51,0x52,0x52,0x52,0x93,0x94,0x93,0x93,0x93,
0x93,0x93,0x93,0x93,0x93,0x93,0x93,0x93,0x93,0x93,0x94,0x93,0x93,0x93,0x93,0x93,
0x93,0x93,0x94,0x93,0x94,0x94,0x94,0x93,0x52,0x52,0x52,0x52,0x52,0x52,0x52,0x52,
0x93,0x93,0x93,0x93,0x93,0x93,0x93,0x93,0x93,0x93,0x93,0x93,0x93,0x93,0x93,0x93,
0x93,0x93,0x93,0x93,0x93,0x93,0x93,0x93,0x93,0x93,0x93,0x93,0x93,0x93,0x93,0x93,
0x93,0x93,0x93,0x93,0x93,0x93,0x93,0x93,0x93,0x93,0x93,0x93,0x93,0x93,0x93,0x52
};

static uint32_t asm_x86_inslen(const uint8_t* p)
{
  uint32_t result = 0;
  uint32_t prefixes = 0;
  uint32_t x = map_op1[*p];
  for (;;) {
    switch (x >> 4) {
    case 0: return result + x + (prefixes & 4);
    case 1: prefixes |= x; x = map_op1[*++p]; result++; break;
    case 2: x = map_op2[*++p]; break;
    case 3: p++; goto mrm;
    case 4: result -= (prefixes & 2);  /* fallthrough */
    case 5: return result + (x & 15);
    case 6:  /* Group 3. */
      if (p[1] & 0x38) x = 2;
      else if ((prefixes & 2) && (x == 0x66)) x = 4;
      goto mrm;
    case 7: /* VEX c4/c5. */
      if (LJ_32 && p[1] < 0xc0) {
	x = 2;
	goto mrm;
      }
      if (x == 0x70) {
	x = *++p & 0x1f;
	result++;
	if (x >= 2) {
	  p += 2;
	  result += 2;
	  goto mrm;
	}
      }
      p++;
      result++;
      x = map_op2[*++p];
      break;
    case 8: result -= (prefixes & 2);  /* fallthrough */
    case 9: mrm:  /* ModR/M and possibly SIB. */
      result += (x & 15);
      x = *++p;
      switch (x >> 6) {
      case 0: if ((x & 7) == 5) return result + 4; break;
      case 1: result++; break;
      case 2: result += 4; break;
      case 3: return result;
      }
      if ((x & 7) == 4) {
	result++;
	if (x < 0x40 && (p[1] & 7) == 5) result += 4;
      }
      return result;
    }
  }
}

/* Patch exit jumps of existing machine code to a new target. */
void lj_asm_patchexit(jit_State *J, GCtrace *T, ExitNo exitno, MCode *target)
{
  MCode *p = T->mcode;
  MCode *mcarea = lj_mcode_patch(J, p, 0);
  MSize len = T->szmcode;
  MCode *px = exitstub_addr(J, exitno) - 6;
  MCode *pe = p+len-6;
#if LJ_GC64
  uint32_t statei = (uint32_t)(GG_OFS(g.vmstate) - GG_OFS(dispatch));
#else
  uint32_t statei = u32ptr(&J2G(J)->vmstate);
#endif
  if (len > 5 && p[len-5] == XI_JMP && p+len-6 + *(int32_t *)(p+len-4) == px)
    *(int32_t *)(p+len-4) = jmprel(p+len, target);
  /* Do not patch parent exit for a stack check. Skip beyond vmstate update. */
  for (; p < pe; p += asm_x86_inslen(p)) {
    intptr_t ofs = LJ_GC64 ? (p[0] & 0xf0) == 0x40 : LJ_64;
    if (*(uint32_t *)(p+2+ofs) == statei && p[ofs+LJ_GC64-LJ_64] == XI_MOVmi)
      break;
  }
  lua_assert(p < pe);
  for (; p < pe; p += asm_x86_inslen(p))
    if ((*(uint16_t *)p & 0xf0ff) == 0x800f && p + *(int32_t *)(p+2) == px)
      *(int32_t *)(p+2) = jmprel(p+6, target);
  lj_mcode_sync(T->mcode, T->mcode + T->szmcode);
  lj_mcode_patch(J, mcarea, 1);
}
<|MERGE_RESOLUTION|>--- conflicted
+++ resolved
@@ -1052,8 +1052,6 @@
       emit_rmro(as, XO_LEA, dest|REX_64, RID_ESP, ra_spill(as, ir));
   } else {
     /* Otherwise use g->tmptv to hold the TValue. */
-<<<<<<< HEAD
-=======
 #if LJ_GC64
     if (irref_isk(ref)) {
       TValue k;
@@ -1072,7 +1070,6 @@
       emit_movtomro(as, REX_64IR(ir, src), dest, 0);
     }
 #else
->>>>>>> cf80edbb
     if (!irref_isk(ref)) {
       Reg src = ra_alloc1(as, ref, rset_exclude(RSET_GPR, dest));
       emit_movtomro(as, REX_64IR(ir, src), dest, 0);
@@ -1081,10 +1078,7 @@
     }
     if (!(LJ_64 && irt_islightud(ir->t)))
       emit_movmroi(as, dest, 4, irt_toitype(ir->t));
-<<<<<<< HEAD
-=======
-#endif
->>>>>>> cf80edbb
+#endif
     emit_loada(as, dest, &J2G(as->J)->tmptv);
   }
 }
@@ -1096,11 +1090,7 @@
   if (!(as->mrm.idx == RID_NONE && as->mrm.ofs == 0))
     emit_mrm(as, XO_LEA, dest|REX_GC64, RID_MRM);
   else if (as->mrm.base != dest)
-<<<<<<< HEAD
-    emit_rr(as, XO_MOV, dest, as->mrm.base);
-=======
     emit_rr(as, XO_MOV, dest|REX_GC64, as->mrm.base);
->>>>>>> cf80edbb
 }
 
 /* Inlined hash lookup. Specialized for key type and for const keys.
@@ -1479,11 +1469,7 @@
 #define asm_fstore(as, ir)	asm_fxstore(as, ir)
 #define asm_xstore(as, ir)	asm_fxstore(as, ir)
 
-<<<<<<< HEAD
-#if LJ_64
-=======
 #if LJ_64 && !LJ_GC64
->>>>>>> cf80edbb
 static Reg asm_load_lightud64(ASMState *as, IRIns *ir, int typecheck)
 {
   if (ra_used(ir) || typecheck) {
@@ -1524,8 +1510,6 @@
     RegSet allow = irt_isnum(ir->t) ? RSET_FPR : RSET_GPR;
     Reg dest = ra_dest(as, ir, allow);
     asm_fuseahuref(as, ir->op1, RSET_GPR);
-<<<<<<< HEAD
-=======
 #if LJ_GC64
     if (irt_isaddr(ir->t)) {
       emit_shifti(as, XOg_SHR|REX_64, dest, 17);
@@ -1543,7 +1527,6 @@
       return;
     } else
 #endif
->>>>>>> cf80edbb
     emit_mrm(as, dest < RID_MAX_GPR ? XO_MOV : XO_MOVSD, dest, RID_MRM);
   } else {
     RegSet gpr = RSET_GPR;
@@ -1690,8 +1673,6 @@
       t.irt = irt_isint(t) ? IRT_NUM : IRT_INT;  /* Check for original type. */
       emit_rmro(as, irt_isint(t) ? XO_CVTSI2SD : XO_CVTTSD2SI, dest, base, ofs);
     } else {
-<<<<<<< HEAD
-=======
 #if LJ_GC64
       if (irt_isaddr(t)) {
 	/* LJ_GC64 type check + tag removal without BMI2 and with BMI2:
@@ -1722,7 +1703,6 @@
 	return;
       } else
 #endif
->>>>>>> cf80edbb
       emit_rmro(as, irt_isnum(t) ? XO_MOVSD : XO_MOV, dest, base, ofs);
     }
   } else {
@@ -1964,28 +1944,7 @@
     /* Rejoined to pow(). */
   } else {
     asm_callid(as, ir, IRCALL_lj_vm_floor + fpm);
-<<<<<<< HEAD
-=======
-  }
-}
-
-#define asm_atan2(as, ir)	asm_callid(as, ir, IRCALL_atan2)
-
-static void asm_ldexp(ASMState *as, IRIns *ir)
-{
-  int32_t ofs = sps_scale(ir->s);  /* Use spill slot or temp slots. */
-  Reg dest = ir->r;
-  if (ra_hasreg(dest)) {
-    ra_free(as, dest);
-    ra_modified(as, dest);
-    emit_rmro(as, XO_MOVSD, dest, RID_ESP, ofs);
->>>>>>> cf80edbb
-  }
-  emit_rmro(as, XO_FSTPq, XOg_FSTPq, RID_ESP, ofs);
-  emit_x87op(as, XI_FPOP1);
-  emit_x87op(as, XI_FSCALE);
-  asm_x87load(as, ir->op1);
-  asm_x87load(as, ir->op2);
+  }
 }
 
 #define asm_atan2(as, ir)	asm_callid(as, ir, IRCALL_atan2)
@@ -2724,12 +2683,8 @@
 #else
     emit_rmro(as, XO_ARITH(XOg_SUB), r, RID_NONE,
 	      ptr2addr(&J2G(as->J)->jit_base));
-<<<<<<< HEAD
-  emit_rmro(as, XO_MOV, r, r, offsetof(lua_State, maxstack));
-=======
 #endif
   emit_rmro(as, XO_MOV, r|REX_GC64, r, offsetof(lua_State, maxstack));
->>>>>>> cf80edbb
   emit_getgl(as, r, cur_L);
   if (allow == RSET_EMPTY)  /* Spill temp. register. */
     emit_rmro(as, XO_MOVto, r|REX_64, RID_ESP, 0);
