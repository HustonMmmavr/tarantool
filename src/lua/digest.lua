--- conflicted
+++ resolved
@@ -53,7 +53,6 @@
 
 local def = {
     sha     = { 'SHA',    20 },
---     sha1    = { 'SHA1',   20 },
     sha224  = { 'SHA224', 28 },
     sha256  = { 'SHA256', 32 },
     sha384  = { 'SHA384', 48 },
@@ -113,7 +112,6 @@
         return ffi.C.crc32_calc(tonumber(crc), str, string.len(str))
     end,
 
-<<<<<<< HEAD
     sha1 = function(str)
         if str == nil then
             str = ''
@@ -132,12 +130,11 @@
         end
         local r = ffi.C.SHA1internal(str, #str, nil)
         return tohex(r, 20)
-    end
-=======
+    end,
+
     guava = function(state, buckets)
        return ffi.C.guava(state, buckets)
     end,
->>>>>>> f638d632
 }
 
 if ssl ~= nil then
