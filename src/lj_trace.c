--- conflicted
+++ resolved
@@ -295,7 +295,6 @@
   memset(J->penalty, 0, sizeof(J->penalty));
   /* Free the whole machine code and invalidate all exit stub groups. */
   lj_mcode_free(J);
-  lj_ir_k64_freeall(J);
   memset(J->exitstubgroup, 0, sizeof(J->exitstubgroup));
   lj_vmevent_send(L, TRACE,
     setstrV(L, L->top++, lj_str_newlit(L, "flush"));
@@ -435,11 +434,7 @@
   J->postproc = LJ_POST_NONE;
   lj_resetsplit(J);
   J->retryrec = 0;
-<<<<<<< HEAD
-  J->ktracep = NULL;
-=======
   J->ktrace = 0;
->>>>>>> cf80edbb
   setgcref(J->cur.startpt, obj2gco(J->pt));
 
   L = J->L;
@@ -515,9 +510,6 @@
   lj_mcode_commit(J, J->cur.mcode);
   J->postproc = LJ_POST_NONE;
   trace_save(J, T);
-  if (J->ktracep) {  /* Patch K64Array slot with the final GCtrace pointer. */
-    setgcV(J->L, J->ktracep, obj2gco(T), LJ_TTRACE);
-  }
 
   L = J->L;
   lj_vmevent_send(L, TRACE,
