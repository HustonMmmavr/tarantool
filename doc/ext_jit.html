--- conflicted
+++ resolved
@@ -153,11 +153,7 @@
 <h3 id="jit_arch"><tt>jit.arch</tt></h3>
 <p>
 Contains the target architecture name:
-<<<<<<< HEAD
-"x86", "x64", "arm", "ppc", or "mips".
-=======
 "x86", "x64", "arm", "arm64", "ppc", "mips" or "mips64".
->>>>>>> cf80edbb
 </p>
 
 <h2 id="jit_opt"><tt>jit.opt.*</tt> &mdash; JIT compiler optimization control</h2>
