----------------------------------------------------------------------------
-- LuaJIT x86/x64 disassembler module.
--
-- Copyright (C) 2005-2016 Mike Pall. All rights reserved.
-- Released under the MIT license. See Copyright Notice in luajit.h
----------------------------------------------------------------------------
-- This is a helper module used by the LuaJIT machine code dumper module.
--
-- Sending small code snippets to an external disassembler and mixing the
-- output with our own stuff was too fragile. So I had to bite the bullet
-- and write yet another x86 disassembler. Oh well ...
--
-- The output format is very similar to what ndisasm generates. But it has
-- been developed independently by looking at the opcode tables from the
-- Intel and AMD manuals. The supported instruction set is quite extensive
-- and reflects what a current generation Intel or AMD CPU implements in
-- 32 bit and 64 bit mode. Yes, this includes MMX, SSE, SSE2, SSE3, SSSE3,
-- SSE4.1, SSE4.2, SSE4a, AVX, AVX2 and even privileged and hypervisor
-- (VMX/SVM) instructions.
--
-- Notes:
-- * The (useless) a16 prefix, 3DNow and pre-586 opcodes are unsupported.
-- * No attempt at optimization has been made -- it's fast enough for my needs.
------------------------------------------------------------------------------

local type = type
local sub, byte, format = string.sub, string.byte, string.format
local match, gmatch, gsub = string.match, string.gmatch, string.gsub
local lower, rep = string.lower, string.rep
local bit = require("bit")
local tohex = bit.tohex

-- Map for 1st opcode byte in 32 bit mode. Ugly? Well ... read on.
local map_opc1_32 = {
--0x
[0]="addBmr","addVmr","addBrm","addVrm","addBai","addVai","push es","pop es",
"orBmr","orVmr","orBrm","orVrm","orBai","orVai","push cs","opc2*",
--1x
"adcBmr","adcVmr","adcBrm","adcVrm","adcBai","adcVai","push ss","pop ss",
"sbbBmr","sbbVmr","sbbBrm","sbbVrm","sbbBai","sbbVai","push ds","pop ds",
--2x
"andBmr","andVmr","andBrm","andVrm","andBai","andVai","es:seg","daa",
"subBmr","subVmr","subBrm","subVrm","subBai","subVai","cs:seg","das",
--3x
"xorBmr","xorVmr","xorBrm","xorVrm","xorBai","xorVai","ss:seg","aaa",
"cmpBmr","cmpVmr","cmpBrm","cmpVrm","cmpBai","cmpVai","ds:seg","aas",
--4x
"incVR","incVR","incVR","incVR","incVR","incVR","incVR","incVR",
"decVR","decVR","decVR","decVR","decVR","decVR","decVR","decVR",
--5x
"pushUR","pushUR","pushUR","pushUR","pushUR","pushUR","pushUR","pushUR",
"popUR","popUR","popUR","popUR","popUR","popUR","popUR","popUR",
--6x
"sz*pushaw,pusha","sz*popaw,popa","boundVrm","arplWmr",
"fs:seg","gs:seg","o16:","a16",
"pushUi","imulVrmi","pushBs","imulVrms",
"insb","insVS","outsb","outsVS",
--7x
"joBj","jnoBj","jbBj","jnbBj","jzBj","jnzBj","jbeBj","jaBj",
"jsBj","jnsBj","jpeBj","jpoBj","jlBj","jgeBj","jleBj","jgBj",
--8x
"arith!Bmi","arith!Vmi","arith!Bmi","arith!Vms",
"testBmr","testVmr","xchgBrm","xchgVrm",
"movBmr","movVmr","movBrm","movVrm",
"movVmg","leaVrm","movWgm","popUm",
--9x
"nop*xchgVaR|pause|xchgWaR|repne nop","xchgVaR","xchgVaR","xchgVaR",
"xchgVaR","xchgVaR","xchgVaR","xchgVaR",
"sz*cbw,cwde,cdqe","sz*cwd,cdq,cqo","call farViw","wait",
"sz*pushfw,pushf","sz*popfw,popf","sahf","lahf",
--Ax
"movBao","movVao","movBoa","movVoa",
"movsb","movsVS","cmpsb","cmpsVS",
"testBai","testVai","stosb","stosVS",
"lodsb","lodsVS","scasb","scasVS",
--Bx
"movBRi","movBRi","movBRi","movBRi","movBRi","movBRi","movBRi","movBRi",
"movVRI","movVRI","movVRI","movVRI","movVRI","movVRI","movVRI","movVRI",
--Cx
"shift!Bmu","shift!Vmu","retBw","ret","vex*3$lesVrm","vex*2$ldsVrm","movBmi","movVmi",
"enterBwu","leave","retfBw","retf","int3","intBu","into","iretVS",
--Dx
"shift!Bm1","shift!Vm1","shift!Bmc","shift!Vmc","aamBu","aadBu","salc","xlatb",
"fp*0","fp*1","fp*2","fp*3","fp*4","fp*5","fp*6","fp*7",
--Ex
"loopneBj","loopeBj","loopBj","sz*jcxzBj,jecxzBj,jrcxzBj",
"inBau","inVau","outBua","outVua",
"callVj","jmpVj","jmp farViw","jmpBj","inBad","inVad","outBda","outVda",
--Fx
"lock:","int1","repne:rep","rep:","hlt","cmc","testb!Bm","testv!Vm",
"clc","stc","cli","sti","cld","std","incb!Bm","incd!Vm",
}
assert(#map_opc1_32 == 255)

-- Map for 1st opcode byte in 64 bit mode (overrides only).
local map_opc1_64 = setmetatable({
  [0x06]=false, [0x07]=false, [0x0e]=false,
  [0x16]=false, [0x17]=false, [0x1e]=false, [0x1f]=false,
  [0x27]=false, [0x2f]=false, [0x37]=false, [0x3f]=false,
  [0x60]=false, [0x61]=false, [0x62]=false, [0x63]="movsxdVrDmt", [0x67]="a32:",
  [0x40]="rex*",   [0x41]="rex*b",   [0x42]="rex*x",   [0x43]="rex*xb",
  [0x44]="rex*r",  [0x45]="rex*rb",  [0x46]="rex*rx",  [0x47]="rex*rxb",
  [0x48]="rex*w",  [0x49]="rex*wb",  [0x4a]="rex*wx",  [0x4b]="rex*wxb",
  [0x4c]="rex*wr", [0x4d]="rex*wrb", [0x4e]="rex*wrx", [0x4f]="rex*wrxb",
  [0x82]=false, [0x9a]=false, [0xc4]="vex*3", [0xc5]="vex*2", [0xce]=false,
  [0xd4]=false, [0xd5]=false, [0xd6]=false, [0xea]=false,
}, { __index = map_opc1_32 })

-- Map for 2nd opcode byte (0F xx). True CISC hell. Hey, I told you.
-- Prefix dependent MMX/SSE opcodes: (none)|rep|o16|repne, -|F3|66|F2
local map_opc2 = {
--0x
[0]="sldt!Dmp","sgdt!Ump","larVrm","lslVrm",nil,"syscall","clts","sysret",
"invd","wbinvd",nil,"ud1",nil,"$prefetch!Bm","femms","3dnowMrmu",
--1x
"movupsXrm|movssXrvm|movupdXrm|movsdXrvm",
"movupsXmr|movssXmvr|movupdXmr|movsdXmvr",
"movhlpsXrm$movlpsXrm|movsldupXrm|movlpdXrm|movddupXrm",
"movlpsXmr||movlpdXmr",
"unpcklpsXrvm||unpcklpdXrvm",
"unpckhpsXrvm||unpckhpdXrvm",
"movlhpsXrm$movhpsXrm|movshdupXrm|movhpdXrm",
"movhpsXmr||movhpdXmr",
"$prefetcht!Bm","hintnopVm","hintnopVm","hintnopVm",
"hintnopVm","hintnopVm","hintnopVm","hintnopVm",
--2x
"movUmx$","movUmy$","movUxm$","movUym$","movUmz$",nil,"movUzm$",nil,
"movapsXrm||movapdXrm",
"movapsXmr||movapdXmr",
"cvtpi2psXrMm|cvtsi2ssXrvVmt|cvtpi2pdXrMm|cvtsi2sdXrvVmt",
"movntpsXmr|movntssXmr|movntpdXmr|movntsdXmr",
"cvttps2piMrXm|cvttss2siVrXm|cvttpd2piMrXm|cvttsd2siVrXm",
"cvtps2piMrXm|cvtss2siVrXm|cvtpd2piMrXm|cvtsd2siVrXm",
"ucomissXrm||ucomisdXrm",
"comissXrm||comisdXrm",
--3x
"wrmsr","rdtsc","rdmsr","rdpmc","sysenter","sysexit",nil,"getsec",
"opc3*38",nil,"opc3*3a",nil,nil,nil,nil,nil,
--4x
"cmovoVrm","cmovnoVrm","cmovbVrm","cmovnbVrm",
"cmovzVrm","cmovnzVrm","cmovbeVrm","cmovaVrm",
"cmovsVrm","cmovnsVrm","cmovpeVrm","cmovpoVrm",
"cmovlVrm","cmovgeVrm","cmovleVrm","cmovgVrm",
--5x
"movmskpsVrXm$||movmskpdVrXm$","sqrtpsXrm|sqrtssXrm|sqrtpdXrm|sqrtsdXrm",
"rsqrtpsXrm|rsqrtssXrvm","rcppsXrm|rcpssXrvm",
"andpsXrvm||andpdXrvm","andnpsXrvm||andnpdXrvm",
"orpsXrvm||orpdXrvm","xorpsXrvm||xorpdXrvm",
"addpsXrvm|addssXrvm|addpdXrvm|addsdXrvm","mulpsXrvm|mulssXrvm|mulpdXrvm|mulsdXrvm",
"cvtps2pdXrm|cvtss2sdXrvm|cvtpd2psXrm|cvtsd2ssXrvm",
"cvtdq2psXrm|cvttps2dqXrm|cvtps2dqXrm",
"subpsXrvm|subssXrvm|subpdXrvm|subsdXrvm","minpsXrvm|minssXrvm|minpdXrvm|minsdXrvm",
"divpsXrvm|divssXrvm|divpdXrvm|divsdXrvm","maxpsXrvm|maxssXrvm|maxpdXrvm|maxsdXrvm",
--6x
"punpcklbwPrvm","punpcklwdPrvm","punpckldqPrvm","packsswbPrvm",
"pcmpgtbPrvm","pcmpgtwPrvm","pcmpgtdPrvm","packuswbPrvm",
"punpckhbwPrvm","punpckhwdPrvm","punpckhdqPrvm","packssdwPrvm",
"||punpcklqdqXrvm","||punpckhqdqXrvm",
"movPrVSm","movqMrm|movdquXrm|movdqaXrm",
--7x
"pshufwMrmu|pshufhwXrmu|pshufdXrmu|pshuflwXrmu","pshiftw!Pvmu",
"pshiftd!Pvmu","pshiftq!Mvmu||pshiftdq!Xvmu",
"pcmpeqbPrvm","pcmpeqwPrvm","pcmpeqdPrvm","emms*|",
"vmreadUmr||extrqXmuu$|insertqXrmuu$","vmwriteUrm||extrqXrm$|insertqXrm$",
nil,nil,
"||haddpdXrvm|haddpsXrvm","||hsubpdXrvm|hsubpsXrvm",
"movVSmMr|movqXrm|movVSmXr","movqMmr|movdquXmr|movdqaXmr",
--8x
"joVj","jnoVj","jbVj","jnbVj","jzVj","jnzVj","jbeVj","jaVj",
"jsVj","jnsVj","jpeVj","jpoVj","jlVj","jgeVj","jleVj","jgVj",
--9x
"setoBm","setnoBm","setbBm","setnbBm","setzBm","setnzBm","setbeBm","setaBm",
"setsBm","setnsBm","setpeBm","setpoBm","setlBm","setgeBm","setleBm","setgBm",
--Ax
"push fs","pop fs","cpuid","btVmr","shldVmru","shldVmrc",nil,nil,
"push gs","pop gs","rsm","btsVmr","shrdVmru","shrdVmrc","fxsave!Dmp","imulVrm",
--Bx
"cmpxchgBmr","cmpxchgVmr","$lssVrm","btrVmr",
"$lfsVrm","$lgsVrm","movzxVrBmt","movzxVrWmt",
"|popcntVrm","ud2Dp","bt!Vmu","btcVmr",
"bsfVrm","bsrVrm|lzcntVrm|bsrWrm","movsxVrBmt","movsxVrWmt",
--Cx
"xaddBmr","xaddVmr",
"cmppsXrvmu|cmpssXrvmu|cmppdXrvmu|cmpsdXrvmu","$movntiVmr|",
"pinsrwPrvWmu","pextrwDrPmu",
"shufpsXrvmu||shufpdXrvmu","$cmpxchg!Qmp",
"bswapVR","bswapVR","bswapVR","bswapVR","bswapVR","bswapVR","bswapVR","bswapVR",
--Dx
"||addsubpdXrvm|addsubpsXrvm","psrlwPrvm","psrldPrvm","psrlqPrvm",
"paddqPrvm","pmullwPrvm",
"|movq2dqXrMm|movqXmr|movdq2qMrXm$","pmovmskbVrMm||pmovmskbVrXm",
"psubusbPrvm","psubuswPrvm","pminubPrvm","pandPrvm",
"paddusbPrvm","padduswPrvm","pmaxubPrvm","pandnPrvm",
--Ex
"pavgbPrvm","psrawPrvm","psradPrvm","pavgwPrvm",
"pmulhuwPrvm","pmulhwPrvm",
"|cvtdq2pdXrm|cvttpd2dqXrm|cvtpd2dqXrm","$movntqMmr||$movntdqXmr",
"psubsbPrvm","psubswPrvm","pminswPrvm","porPrvm",
"paddsbPrvm","paddswPrvm","pmaxswPrvm","pxorPrvm",
--Fx
"|||lddquXrm","psllwPrvm","pslldPrvm","psllqPrvm",
"pmuludqPrvm","pmaddwdPrvm","psadbwPrvm","maskmovqMrm||maskmovdquXrm$",
"psubbPrvm","psubwPrvm","psubdPrvm","psubqPrvm",
"paddbPrvm","paddwPrvm","padddPrvm","ud",
}
assert(map_opc2[255] == "ud")

-- Map for three-byte opcodes. Can't wait for their next invention.
local map_opc3 = {
["38"] = { -- [66] 0f 38 xx
--0x
[0]="pshufbPrvm","phaddwPrvm","phadddPrvm","phaddswPrvm",
"pmaddubswPrvm","phsubwPrvm","phsubdPrvm","phsubswPrvm",
"psignbPrvm","psignwPrvm","psigndPrvm","pmulhrswPrvm",
"||permilpsXrvm","||permilpdXrvm",nil,nil,
--1x
"||pblendvbXrma",nil,nil,nil,
"||blendvpsXrma","||blendvpdXrma","||permpsXrvm","||ptestXrm",
"||broadcastssXrm","||broadcastsdXrm","||broadcastf128XrlXm",nil,
"pabsbPrm","pabswPrm","pabsdPrm",nil,
--2x
"||pmovsxbwXrm","||pmovsxbdXrm","||pmovsxbqXrm","||pmovsxwdXrm",
"||pmovsxwqXrm","||pmovsxdqXrm",nil,nil,
"||pmuldqXrvm","||pcmpeqqXrvm","||$movntdqaXrm","||packusdwXrvm",
"||maskmovpsXrvm","||maskmovpdXrvm","||maskmovpsXmvr","||maskmovpdXmvr",
--3x
"||pmovzxbwXrm","||pmovzxbdXrm","||pmovzxbqXrm","||pmovzxwdXrm",
"||pmovzxwqXrm","||pmovzxdqXrm","||permdXrvm","||pcmpgtqXrvm",
"||pminsbXrvm","||pminsdXrvm","||pminuwXrvm","||pminudXrvm",
"||pmaxsbXrvm","||pmaxsdXrvm","||pmaxuwXrvm","||pmaxudXrvm",
--4x
"||pmulddXrvm","||phminposuwXrm",nil,nil,
nil,"||psrlvVSXrvm","||psravdXrvm","||psllvVSXrvm",
--5x
[0x58] = "||pbroadcastdXrlXm",[0x59] = "||pbroadcastqXrlXm",
[0x5a] = "||broadcasti128XrlXm",
--7x
[0x78] = "||pbroadcastbXrlXm",[0x79] = "||pbroadcastwXrlXm",
--8x
[0x8c] = "||pmaskmovXrvVSm",
[0x8e] = "||pmaskmovVSmXvr",
--Dx
[0xdc] = "||aesencXrvm", [0xdd] = "||aesenclastXrvm",
[0xde] = "||aesdecXrvm", [0xdf] = "||aesdeclastXrvm",
--Fx
[0xf0] = "|||crc32TrBmt",[0xf1] = "|||crc32TrVmt",
[0xf7] = "| sarxVrmv| shlxVrmv| shrxVrmv",
},

["3a"] = { -- [66] 0f 3a xx
--0x
[0x00]="||permqXrmu","||permpdXrmu","||pblenddXrvmu",nil,
"||permilpsXrmu","||permilpdXrmu","||perm2f128Xrvmu",nil,
"||roundpsXrmu","||roundpdXrmu","||roundssXrvmu","||roundsdXrvmu",
"||blendpsXrvmu","||blendpdXrvmu","||pblendwXrvmu","palignrPrvmu",
--1x
nil,nil,nil,nil,
"||pextrbVmXru","||pextrwVmXru","||pextrVmSXru","||extractpsVmXru",
"||insertf128XrvlXmu","||extractf128XlXmYru",nil,nil,
nil,nil,nil,nil,
--2x
"||pinsrbXrvVmu","||insertpsXrvmu","||pinsrXrvVmuS",nil,
--3x
[0x38] = "||inserti128Xrvmu",[0x39] = "||extracti128XlXmYru",
--4x
[0x40] = "||dppsXrvmu",
[0x41] = "||dppdXrvmu",
[0x42] = "||mpsadbwXrvmu",
[0x44] = "||pclmulqdqXrvmu",
[0x46] = "||perm2i128Xrvmu",
[0x4a] = "||blendvpsXrvmb",[0x4b] = "||blendvpdXrvmb",
[0x4c] = "||pblendvbXrvmb",
--6x
[0x60] = "||pcmpestrmXrmu",[0x61] = "||pcmpestriXrmu",
[0x62] = "||pcmpistrmXrmu",[0x63] = "||pcmpistriXrmu",
[0xdf] = "||aeskeygenassistXrmu",
--Fx
[0xf0] = "||| rorxVrmu",
},
}

-- Map for VMX/SVM opcodes 0F 01 C0-FF (sgdt group with register operands).
local map_opcvm = {
[0xc1]="vmcall",[0xc2]="vmlaunch",[0xc3]="vmresume",[0xc4]="vmxoff",
[0xc8]="monitor",[0xc9]="mwait",
[0xd8]="vmrun",[0xd9]="vmmcall",[0xda]="vmload",[0xdb]="vmsave",
[0xdc]="stgi",[0xdd]="clgi",[0xde]="skinit",[0xdf]="invlpga",
[0xf8]="swapgs",[0xf9]="rdtscp",
}

-- Map for FP opcodes. And you thought stack machines are simple?
local map_opcfp = {
-- D8-DF 00-BF: opcodes with a memory operand.
-- D8
[0]="faddFm","fmulFm","fcomFm","fcompFm","fsubFm","fsubrFm","fdivFm","fdivrFm",
"fldFm",nil,"fstFm","fstpFm","fldenvVm","fldcwWm","fnstenvVm","fnstcwWm",
-- DA
"fiaddDm","fimulDm","ficomDm","ficompDm",
"fisubDm","fisubrDm","fidivDm","fidivrDm",
-- DB
"fildDm","fisttpDm","fistDm","fistpDm",nil,"fld twordFmp",nil,"fstp twordFmp",
-- DC
"faddGm","fmulGm","fcomGm","fcompGm","fsubGm","fsubrGm","fdivGm","fdivrGm",
-- DD
"fldGm","fisttpQm","fstGm","fstpGm","frstorDmp",nil,"fnsaveDmp","fnstswWm",
-- DE
"fiaddWm","fimulWm","ficomWm","ficompWm",
"fisubWm","fisubrWm","fidivWm","fidivrWm",
-- DF
"fildWm","fisttpWm","fistWm","fistpWm",
"fbld twordFmp","fildQm","fbstp twordFmp","fistpQm",
-- xx C0-FF: opcodes with a pseudo-register operand.
-- D8
"faddFf","fmulFf","fcomFf","fcompFf","fsubFf","fsubrFf","fdivFf","fdivrFf",
-- D9
"fldFf","fxchFf",{"fnop"},nil,
{"fchs","fabs",nil,nil,"ftst","fxam"},
{"fld1","fldl2t","fldl2e","fldpi","fldlg2","fldln2","fldz"},
{"f2xm1","fyl2x","fptan","fpatan","fxtract","fprem1","fdecstp","fincstp"},
{"fprem","fyl2xp1","fsqrt","fsincos","frndint","fscale","fsin","fcos"},
-- DA
"fcmovbFf","fcmoveFf","fcmovbeFf","fcmovuFf",nil,{nil,"fucompp"},nil,nil,
-- DB
"fcmovnbFf","fcmovneFf","fcmovnbeFf","fcmovnuFf",
{nil,nil,"fnclex","fninit"},"fucomiFf","fcomiFf",nil,
-- DC
"fadd toFf","fmul toFf",nil,nil,
"fsub toFf","fsubr toFf","fdivr toFf","fdiv toFf",
-- DD
"ffreeFf",nil,"fstFf","fstpFf","fucomFf","fucompFf",nil,nil,
-- DE
"faddpFf","fmulpFf",nil,{nil,"fcompp"},
"fsubrpFf","fsubpFf","fdivrpFf","fdivpFf",
-- DF
nil,nil,nil,nil,{"fnstsw ax"},"fucomipFf","fcomipFf",nil,
}
assert(map_opcfp[126] == "fcomipFf")

-- Map for opcode groups. The subkey is sp from the ModRM byte.
local map_opcgroup = {
  arith = { "add", "or", "adc", "sbb", "and", "sub", "xor", "cmp" },
  shift = { "rol", "ror", "rcl", "rcr", "shl", "shr", "sal", "sar" },
  testb = { "testBmi", "testBmi", "not", "neg", "mul", "imul", "div", "idiv" },
  testv = { "testVmi", "testVmi", "not", "neg", "mul", "imul", "div", "idiv" },
  incb = { "inc", "dec" },
  incd = { "inc", "dec", "callUmp", "$call farDmp",
	   "jmpUmp", "$jmp farDmp", "pushUm" },
  sldt = { "sldt", "str", "lldt", "ltr", "verr", "verw" },
  sgdt = { "vm*$sgdt", "vm*$sidt", "$lgdt", "vm*$lidt",
	   "smsw", nil, "lmsw", "vm*$invlpg" },
  bt = { nil, nil, nil, nil, "bt", "bts", "btr", "btc" },
  cmpxchg = { nil, "sz*,cmpxchg8bQmp,cmpxchg16bXmp", nil, nil,
	      nil, nil, "vmptrld|vmxon|vmclear", "vmptrst" },
  pshiftw = { nil, nil, "psrlw", nil, "psraw", nil, "psllw" },
  pshiftd = { nil, nil, "psrld", nil, "psrad", nil, "pslld" },
  pshiftq = { nil, nil, "psrlq", nil, nil, nil, "psllq" },
  pshiftdq = { nil, nil, "psrlq", "psrldq", nil, nil, "psllq", "pslldq" },
  fxsave = { "$fxsave", "$fxrstor", "$ldmxcsr", "$stmxcsr",
	     nil, "lfenceDp$", "mfenceDp$", "sfenceDp$clflush" },
  prefetch = { "prefetch", "prefetchw" },
  prefetcht = { "prefetchnta", "prefetcht0", "prefetcht1", "prefetcht2" },
}

------------------------------------------------------------------------------

-- Maps for register names.
local map_regs = {
  B = { "al", "cl", "dl", "bl", "ah", "ch", "dh", "bh",
	"r8b", "r9b", "r10b", "r11b", "r12b", "r13b", "r14b", "r15b" },
  B64 = { "al", "cl", "dl", "bl", "spl", "bpl", "sil", "dil",
	  "r8b", "r9b", "r10b", "r11b", "r12b", "r13b", "r14b", "r15b" },
  W = { "ax", "cx", "dx", "bx", "sp", "bp", "si", "di",
	"r8w", "r9w", "r10w", "r11w", "r12w", "r13w", "r14w", "r15w" },
  D = { "eax", "ecx", "edx", "ebx", "esp", "ebp", "esi", "edi",
	"r8d", "r9d", "r10d", "r11d", "r12d", "r13d", "r14d", "r15d" },
  Q = { "rax", "rcx", "rdx", "rbx", "rsp", "rbp", "rsi", "rdi",
	"r8", "r9", "r10", "r11", "r12", "r13", "r14", "r15" },
  M = { "mm0", "mm1", "mm2", "mm3", "mm4", "mm5", "mm6", "mm7",
	"mm0", "mm1", "mm2", "mm3", "mm4", "mm5", "mm6", "mm7" }, -- No x64 ext!
  X = { "xmm0", "xmm1", "xmm2", "xmm3", "xmm4", "xmm5", "xmm6", "xmm7",
	"xmm8", "xmm9", "xmm10", "xmm11", "xmm12", "xmm13", "xmm14", "xmm15" },
  Y = { "ymm0", "ymm1", "ymm2", "ymm3", "ymm4", "ymm5", "ymm6", "ymm7",
	"ymm8", "ymm9", "ymm10", "ymm11", "ymm12", "ymm13", "ymm14", "ymm15" },
}
local map_segregs = { "es", "cs", "ss", "ds", "fs", "gs", "segr6", "segr7" }

-- Maps for size names.
local map_sz2n = {
  B = 1, W = 2, D = 4, Q = 8, M = 8, X = 16, Y = 32,
}
local map_sz2prefix = {
  B = "byte", W = "word", D = "dword",
  Q = "qword",
  M = "qword", X = "xword", Y = "yword",
  F = "dword", G = "qword", -- No need for sizes/register names for these two.
}

------------------------------------------------------------------------------

-- Output a nicely formatted line with an opcode and operands.
local function putop(ctx, text, operands)
  local code, pos, hex = ctx.code, ctx.pos, ""
  local hmax = ctx.hexdump
  if hmax > 0 then
    for i=ctx.start,pos-1 do
      hex = hex..format("%02X", byte(code, i, i))
    end
    if #hex > hmax then hex = sub(hex, 1, hmax)..". "
    else hex = hex..rep(" ", hmax-#hex+2) end
  end
  if operands then text = text.." "..operands end
  if ctx.o16 then text = "o16 "..text; ctx.o16 = false end
  if ctx.a32 then text = "a32 "..text; ctx.a32 = false end
  if ctx.rep then text = ctx.rep.." "..text; ctx.rep = false end
  if ctx.rex then
    local t = (ctx.rexw and "w" or "")..(ctx.rexr and "r" or "")..
	      (ctx.rexx and "x" or "")..(ctx.rexb and "b" or "")..
	      (ctx.vexl and "l" or "")
    if ctx.vexv and ctx.vexv ~= 0 then t = t.."v"..ctx.vexv end
    if t ~= "" then text = ctx.rex.."."..t.." "..gsub(text, "^ ", "")
    elseif ctx.rex == "vex" then text = gsub("v"..text, "^v ", "") end
    ctx.rexw = false; ctx.rexr = false; ctx.rexx = false; ctx.rexb = false
    ctx.rex = false; ctx.vexl = false; ctx.vexv = false
  end
  if ctx.seg then
    local text2, n = gsub(text, "%[", "["..ctx.seg..":")
    if n == 0 then text = ctx.seg.." "..text else text = text2 end
    ctx.seg = false
  end
  if ctx.lock then text = "lock "..text; ctx.lock = false end
  local imm = ctx.imm
  if imm then
    local sym = ctx.symtab[imm]
    if sym then text = text.."\t->"..sym end
  end
  ctx.out(format("%08x  %s%s\n", ctx.addr+ctx.start, hex, text))
  ctx.mrm = false
  ctx.vexv = false
  ctx.start = pos
  ctx.imm = nil
end

-- Clear all prefix flags.
local function clearprefixes(ctx)
  ctx.o16 = false; ctx.seg = false; ctx.lock = false; ctx.rep = false
  ctx.rexw = false; ctx.rexr = false; ctx.rexx = false; ctx.rexb = false
  ctx.rex = false; ctx.a32 = false; ctx.vexl = false
end

-- Fallback for incomplete opcodes at the end.
local function incomplete(ctx)
  ctx.pos = ctx.stop+1
  clearprefixes(ctx)
  return putop(ctx, "(incomplete)")
end

-- Fallback for unknown opcodes.
local function unknown(ctx)
  clearprefixes(ctx)
  return putop(ctx, "(unknown)")
end

-- Return an immediate of the specified size.
local function getimm(ctx, pos, n)
  if pos+n-1 > ctx.stop then return incomplete(ctx) end
  local code = ctx.code
  if n == 1 then
    local b1 = byte(code, pos, pos)
    return b1
  elseif n == 2 then
    local b1, b2 = byte(code, pos, pos+1)
    return b1+b2*256
  else
    local b1, b2, b3, b4 = byte(code, pos, pos+3)
    local imm = b1+b2*256+b3*65536+b4*16777216
    ctx.imm = imm
    return imm
  end
end

-- Process pattern string and generate the operands.
local function putpat(ctx, name, pat)
  local operands, regs, sz, mode, sp, rm, sc, rx, sdisp
  local code, pos, stop, vexl = ctx.code, ctx.pos, ctx.stop, ctx.vexl

  -- Chars used: 1DFGIMPQRSTUVWXYabcdfgijlmoprstuvwxyz
  for p in gmatch(pat, ".") do
    local x = nil
    if p == "V" or p == "U" then
      if ctx.rexw then sz = "Q"; ctx.rexw = false
      elseif ctx.o16 then sz = "W"; ctx.o16 = false
      elseif p == "U" and ctx.x64 then sz = "Q"
      else sz = "D" end
      regs = map_regs[sz]
    elseif p == "T" then
      if ctx.rexw then sz = "Q"; ctx.rexw = false else sz = "D" end
      regs = map_regs[sz]
    elseif p == "B" then
      sz = "B"
      regs = ctx.rex and map_regs.B64 or map_regs.B
    elseif match(p, "[WDQMXYFG]") then
      sz = p
      if sz == "X" and vexl then sz = "Y"; ctx.vexl = false end
      regs = map_regs[sz]
    elseif p == "P" then
      sz = ctx.o16 and "X" or "M"; ctx.o16 = false
      if sz == "X" and vexl then sz = "Y"; ctx.vexl = false end
      regs = map_regs[sz]
    elseif p == "S" then
      name = name..lower(sz)
    elseif p == "s" then
      local imm = getimm(ctx, pos, 1); if not imm then return end
      x = imm <= 127 and format("+0x%02x", imm)
		     or format("-0x%02x", 256-imm)
      pos = pos+1
    elseif p == "u" then
      local imm = getimm(ctx, pos, 1); if not imm then return end
      x = format("0x%02x", imm)
      pos = pos+1
    elseif p == "b" then
      local imm = getimm(ctx, pos, 1); if not imm then return end
      x = regs[imm/16+1]
      pos = pos+1
    elseif p == "w" then
      local imm = getimm(ctx, pos, 2); if not imm then return end
      x = format("0x%x", imm)
      pos = pos+2
    elseif p == "o" then -- [offset]
      if ctx.x64 then
	local imm1 = getimm(ctx, pos, 4); if not imm1 then return end
	local imm2 = getimm(ctx, pos+4, 4); if not imm2 then return end
	x = format("[0x%08x%08x]", imm2, imm1)
	pos = pos+8
      else
	local imm = getimm(ctx, pos, 4); if not imm then return end
	x = format("[0x%08x]", imm)
	pos = pos+4
      end
    elseif p == "i" or p == "I" then
      local n = map_sz2n[sz]
      if n == 8 and ctx.x64 and p == "I" then
	local imm1 = getimm(ctx, pos, 4); if not imm1 then return end
	local imm2 = getimm(ctx, pos+4, 4); if not imm2 then return end
	x = format("0x%08x%08x", imm2, imm1)
      else
	if n == 8 then n = 4 end
	local imm = getimm(ctx, pos, n); if not imm then return end
	if sz == "Q" and (imm < 0 or imm > 0x7fffffff) then
	  imm = (0xffffffff+1)-imm
	  x = format(imm > 65535 and "-0x%08x" or "-0x%x", imm)
	else
	  x = format(imm > 65535 and "0x%08x" or "0x%x", imm)
	end
      end
      pos = pos+n
    elseif p == "j" then
      local n = map_sz2n[sz]
      if n == 8 then n = 4 end
      local imm = getimm(ctx, pos, n); if not imm then return end
      if sz == "B" and imm > 127 then imm = imm-256
      elseif imm > 2147483647 then imm = imm-4294967296 end
      pos = pos+n
      imm = imm + pos + ctx.addr
      if imm > 4294967295 and not ctx.x64 then imm = imm-4294967296 end
      ctx.imm = imm
      if sz == "W" then
	x = format("word 0x%04x", imm%65536)
      elseif ctx.x64 then
	local lo = imm % 0x1000000
	x = format("0x%02x%06x", (imm-lo) / 0x1000000, lo)
      else
	x = "0x"..tohex(imm)
      end
    elseif p == "R" then
      local r = byte(code, pos-1, pos-1)%8
      if ctx.rexb then r = r + 8; ctx.rexb = false end
      x = regs[r+1]
    elseif p == "a" then x = regs[1]
    elseif p == "c" then x = "cl"
    elseif p == "d" then x = "dx"
    elseif p == "1" then x = "1"
    else
      if not mode then
	mode = ctx.mrm
	if not mode then
	  if pos > stop then return incomplete(ctx) end
	  mode = byte(code, pos, pos)
	  pos = pos+1
	end
	rm = mode%8; mode = (mode-rm)/8
	sp = mode%8; mode = (mode-sp)/8
	sdisp = ""
	if mode < 3 then
	  if rm == 4 then
	    if pos > stop then return incomplete(ctx) end
	    sc = byte(code, pos, pos)
	    pos = pos+1
	    rm = sc%8; sc = (sc-rm)/8
	    rx = sc%8; sc = (sc-rx)/8
	    if ctx.rexx then rx = rx + 8; ctx.rexx = false end
	    if rx == 4 then rx = nil end
	  end
	  if mode > 0 or rm == 5 then
	    local dsz = mode
	    if dsz ~= 1 then dsz = 4 end
	    local disp = getimm(ctx, pos, dsz); if not disp then return end
	    if mode == 0 then rm = nil end
	    if rm or rx or (not sc and ctx.x64 and not ctx.a32) then
	      if dsz == 1 and disp > 127 then
		sdisp = format("-0x%x", 256-disp)
	      elseif disp >= 0 and disp <= 0x7fffffff then
		sdisp = format("+0x%x", disp)
	      else
		sdisp = format("-0x%x", (0xffffffff+1)-disp)
	      end
	    else
	      sdisp = format(ctx.x64 and not ctx.a32 and
		not (disp >= 0 and disp <= 0x7fffffff)
		and "0xffffffff%08x" or "0x%08x", disp)
	    end
	    pos = pos+dsz
	  end
	end
	if rm and ctx.rexb then rm = rm + 8; ctx.rexb = false end
	if ctx.rexr then sp = sp + 8; ctx.rexr = false end
      end
      if p == "m" then
	if mode == 3 then x = regs[rm+1]
	else
	  local aregs = ctx.a32 and map_regs.D or ctx.aregs
	  local srm, srx = "", ""
	  if rm then srm = aregs[rm+1]
	  elseif not sc and ctx.x64 and not ctx.a32 then srm = "rip" end
	  ctx.a32 = false
	  if rx then
	    if rm then srm = srm.."+" end
	    srx = aregs[rx+1]
	    if sc > 0 then srx = srx.."*"..(2^sc) end
	  end
	  x = format("[%s%s%s]", srm, srx, sdisp)
	end
	if mode < 3 and
	   (not match(pat, "[aRrgp]") or match(pat, "t")) then -- Yuck.
	  x = map_sz2prefix[sz].." "..x
	end
      elseif p == "r" then x = regs[sp+1]
      elseif p == "g" then x = map_segregs[sp+1]
      elseif p == "p" then -- Suppress prefix.
      elseif p == "f" then x = "st"..rm
      elseif p == "x" then
	if sp == 0 and ctx.lock and not ctx.x64 then
	  x = "CR8"; ctx.lock = false
	else
	  x = "CR"..sp
	end
      elseif p == "v" then
	if ctx.vexv then
	  x = regs[ctx.vexv+1]; ctx.vexv = false
	end
      elseif p == "y" then x = "DR"..sp
      elseif p == "z" then x = "TR"..sp
      elseif p == "l" then vexl = false
      elseif p == "t" then
      else
	error("bad pattern `"..pat.."'")
      end
    end
    if x then operands = operands and operands..", "..x or x end
  end
  ctx.pos = pos
  return putop(ctx, name, operands)
end

-- Forward declaration.
local map_act

-- Fetch and cache MRM byte.
local function getmrm(ctx)
  local mrm = ctx.mrm
  if not mrm then
    local pos = ctx.pos
    if pos > ctx.stop then return nil end
    mrm = byte(ctx.code, pos, pos)
    ctx.pos = pos+1
    ctx.mrm = mrm
  end
  return mrm
end

-- Dispatch to handler depending on pattern.
local function dispatch(ctx, opat, patgrp)
  if not opat then return unknown(ctx) end
  if match(opat, "%|") then -- MMX/SSE variants depending on prefix.
    local p
    if ctx.rep then
      p = ctx.rep=="rep" and "%|([^%|]*)" or "%|[^%|]*%|[^%|]*%|([^%|]*)"
      ctx.rep = false
    elseif ctx.o16 then p = "%|[^%|]*%|([^%|]*)"; ctx.o16 = false
    else p = "^[^%|]*" end
    opat = match(opat, p)
    if not opat then return unknown(ctx) end
--    ctx.rep = false; ctx.o16 = false
    --XXX fails for 66 f2 0f 38 f1 06  crc32 eax,WORD PTR [esi]
    --XXX remove in branches?
  end
  if match(opat, "%$") then -- reg$mem variants.
    local mrm = getmrm(ctx); if not mrm then return incomplete(ctx) end
    opat = match(opat, mrm >= 192 and "^[^%$]*" or "%$(.*)")
    if opat == "" then return unknown(ctx) end
  end
  if opat == "" then return unknown(ctx) end
  local name, pat = match(opat, "^([a-z0-9 ]*)(.*)")
  if pat == "" and patgrp then pat = patgrp end
  return map_act[sub(pat, 1, 1)](ctx, name, pat)
end

-- Get a pattern from an opcode map and dispatch to handler.
local function dispatchmap(ctx, opcmap)
  local pos = ctx.pos
  local opat = opcmap[byte(ctx.code, pos, pos)]
  pos = pos + 1
  ctx.pos = pos
  return dispatch(ctx, opat)
end

-- Map for action codes. The key is the first char after the name.
map_act = {
  -- Simple opcodes without operands.
  [""] = function(ctx, name, pat)
    return putop(ctx, name)
  end,

  -- Operand size chars fall right through.
  B = putpat, W = putpat, D = putpat, Q = putpat,
  V = putpat, U = putpat, T = putpat,
  M = putpat, X = putpat, P = putpat,
  F = putpat, G = putpat, Y = putpat,

  -- Collect prefixes.
  [":"] = function(ctx, name, pat)
    ctx[pat == ":" and name or sub(pat, 2)] = name
    if ctx.pos - ctx.start > 5 then return unknown(ctx) end -- Limit #prefixes.
  end,

  -- Chain to special handler specified by name.
  ["*"] = function(ctx, name, pat)
    return map_act[name](ctx, name, sub(pat, 2))
  end,

  -- Use named subtable for opcode group.
  ["!"] = function(ctx, name, pat)
    local mrm = getmrm(ctx); if not mrm then return incomplete(ctx) end
    return dispatch(ctx, map_opcgroup[name][((mrm-(mrm%8))/8)%8+1], sub(pat, 2))
  end,

  -- o16,o32[,o64] variants.
  sz = function(ctx, name, pat)
    if ctx.o16 then ctx.o16 = false
    else
      pat = match(pat, ",(.*)")
      if ctx.rexw then
	local p = match(pat, ",(.*)")
	if p then pat = p; ctx.rexw = false end
      end
    end
    pat = match(pat, "^[^,]*")
    return dispatch(ctx, pat)
  end,

  -- Two-byte opcode dispatch.
  opc2 = function(ctx, name, pat)
    return dispatchmap(ctx, map_opc2)
  end,

  -- Three-byte opcode dispatch.
  opc3 = function(ctx, name, pat)
    return dispatchmap(ctx, map_opc3[pat])
  end,

  -- VMX/SVM dispatch.
  vm = function(ctx, name, pat)
    return dispatch(ctx, map_opcvm[ctx.mrm])
  end,

  -- Floating point opcode dispatch.
  fp = function(ctx, name, pat)
    local mrm = getmrm(ctx); if not mrm then return incomplete(ctx) end
    local rm = mrm%8
    local idx = pat*8 + ((mrm-rm)/8)%8
    if mrm >= 192 then idx = idx + 64 end
    local opat = map_opcfp[idx]
    if type(opat) == "table" then opat = opat[rm+1] end
    return dispatch(ctx, opat)
  end,

  -- REX prefix.
  rex = function(ctx, name, pat)
    if ctx.rex then return unknown(ctx) end -- Only 1 REX or VEX prefix allowed.
    for p in gmatch(pat, ".") do ctx["rex"..p] = true end
    ctx.rex = "rex"
  end,

  -- VEX prefix.
  vex = function(ctx, name, pat)
    if ctx.rex then return unknown(ctx) end -- Only 1 REX or VEX prefix allowed.
    ctx.rex = "vex"
    local pos = ctx.pos
    if ctx.mrm then
      ctx.mrm = nil
      pos = pos-1
    end
    local b = byte(ctx.code, pos, pos)
    if not b then return incomplete(ctx) end
    pos = pos+1
    if b < 128 then ctx.rexr = true end
    local m = 1
    if pat == "3" then
      m = b%32; b = (b-m)/32
      local nb = b%2; b = (b-nb)/2
      if nb == 0 then ctx.rexb = true end
<<<<<<< HEAD
      local nx = b%2; b = (b-nx)/2
=======
      local nx = b%2
>>>>>>> cf80edbb
      if nx == 0 then ctx.rexx = true end
      b = byte(ctx.code, pos, pos)
      if not b then return incomplete(ctx) end
      pos = pos+1
      if b >= 128 then ctx.rexw = true end
    end
    ctx.pos = pos
    local map
    if m == 1 then map = map_opc2
    elseif m == 2 then map = map_opc3["38"]
    elseif m == 3 then map = map_opc3["3a"]
    else return unknown(ctx) end
    local p = b%4; b = (b-p)/4
    if p == 1 then ctx.o16 = "o16"
    elseif p == 2 then ctx.rep = "rep"
    elseif p == 3 then ctx.rep = "repne" end
    local l = b%2; b = (b-l)/2
    if l ~= 0 then ctx.vexl = true end
    ctx.vexv = (-1-b)%16
    return dispatchmap(ctx, map)
  end,

  -- Special case for nop with REX prefix.
  nop = function(ctx, name, pat)
    return dispatch(ctx, ctx.rex and pat or "nop")
  end,

  -- Special case for 0F 77.
  emms = function(ctx, name, pat)
    if ctx.rex ~= "vex" then
      return putop(ctx, "emms")
    elseif ctx.vexl then
      ctx.vexl = false
      return putop(ctx, "zeroall")
    else
      return putop(ctx, "zeroupper")
    end
  end,
}

------------------------------------------------------------------------------

-- Disassemble a block of code.
local function disass_block(ctx, ofs, len)
  if not ofs then ofs = 0 end
  local stop = len and ofs+len or #ctx.code
  ofs = ofs + 1
  ctx.start = ofs
  ctx.pos = ofs
  ctx.stop = stop
  ctx.imm = nil
  ctx.mrm = false
  clearprefixes(ctx)
  while ctx.pos <= stop do dispatchmap(ctx, ctx.map1) end
  if ctx.pos ~= ctx.start then incomplete(ctx) end
end

-- Extended API: create a disassembler context. Then call ctx:disass(ofs, len).
local function create(code, addr, out)
  local ctx = {}
  ctx.code = code
  ctx.addr = (addr or 0) - 1
  ctx.out = out or io.write
  ctx.symtab = {}
  ctx.disass = disass_block
  ctx.hexdump = 16
  ctx.x64 = false
  ctx.map1 = map_opc1_32
  ctx.aregs = map_regs.D
  return ctx
end

local function create64(code, addr, out)
  local ctx = create(code, addr, out)
  ctx.x64 = true
  ctx.map1 = map_opc1_64
  ctx.aregs = map_regs.Q
  return ctx
end

-- Simple API: disassemble code (a string) at address and output via out.
local function disass(code, addr, out)
  create(code, addr, out):disass()
end

local function disass64(code, addr, out)
  create64(code, addr, out):disass()
end

-- Return register name for RID.
local function regname(r)
  if r < 8 then return map_regs.D[r+1] end
  return map_regs.X[r-7]
end

local function regname64(r)
  if r < 16 then return map_regs.Q[r+1] end
  return map_regs.X[r-15]
end

-- Public module functions.
return {
  create = create,
  create64 = create64,
  disass = disass,
  disass64 = disass64,
  regname = regname,
  regname64 = regname64
}
<|MERGE_RESOLUTION|>--- conflicted
+++ resolved
@@ -818,11 +818,7 @@
       m = b%32; b = (b-m)/32
       local nb = b%2; b = (b-nb)/2
       if nb == 0 then ctx.rexb = true end
-<<<<<<< HEAD
-      local nx = b%2; b = (b-nx)/2
-=======
       local nx = b%2
->>>>>>> cf80edbb
       if nx == 0 then ctx.rexx = true end
       b = byte(ctx.code, pos, pos)
       if not b then return incomplete(ctx) end
