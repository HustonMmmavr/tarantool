/*
** x86/x64 instruction emitter.
** Copyright (C) 2005-2016 Mike Pall. See Copyright Notice in luajit.h
*/

/* -- Emit basic instructions --------------------------------------------- */

#define MODRM(mode, r1, r2)	((MCode)((mode)+(((r1)&7)<<3)+((r2)&7)))

#if LJ_64
#define REXRB(p, rr, rb) \
    { MCode rex = 0x40 + (((rr)>>1)&4) + (((rb)>>3)&1); \
      if (rex != 0x40) *--(p) = rex; }
#define FORCE_REX		0x200
#define REX_64			(FORCE_REX|0x080000)
#define VEX_64			0x800000
#else
#define REXRB(p, rr, rb)	((void)0)
#define FORCE_REX		0
#define REX_64			0
#define VEX_64			0
<<<<<<< HEAD
=======
#endif
#if LJ_GC64
#define REX_GC64		REX_64
#else
#define REX_GC64		0
>>>>>>> cf80edbb
#endif

#define emit_i8(as, i)		(*--as->mcp = (MCode)(i))
#define emit_i32(as, i)		(*(int32_t *)(as->mcp-4) = (i), as->mcp -= 4)
#define emit_u32(as, u)		(*(uint32_t *)(as->mcp-4) = (u), as->mcp -= 4)

#define emit_x87op(as, xo) \
  (*(uint16_t *)(as->mcp-2) = (uint16_t)(xo), as->mcp -= 2)

/* op */
static LJ_AINLINE MCode *emit_op(x86Op xo, Reg rr, Reg rb, Reg rx,
				 MCode *p, int delta)
{
  int n = (int8_t)xo;
  if (n == -60) {  /* VEX-encoded instruction */
#if LJ_64
    xo ^= (((rr>>1)&4)+((rx>>2)&2)+((rb>>3)&1))<<13;
#endif
    *(uint32_t *)(p+delta-5) = (uint32_t)xo;
    return p+delta-5;
  }
#if defined(__GNUC__)
  if (__builtin_constant_p(xo) && n == -2)
    p[delta-2] = (MCode)(xo >> 24);
  else if (__builtin_constant_p(xo) && n == -3)
    *(uint16_t *)(p+delta-3) = (uint16_t)(xo >> 16);
  else
#endif
    *(uint32_t *)(p+delta-5) = (uint32_t)xo;
  p += n + delta;
#if LJ_64
  {
    uint32_t rex = 0x40 + ((rr>>1)&(4+(FORCE_REX>>1)))+((rx>>2)&2)+((rb>>3)&1);
    if (rex != 0x40) {
      rex |= (rr >> 16);
      if (n == -4) { *p = (MCode)rex; rex = (MCode)(xo >> 8); }
      else if ((xo & 0xffffff) == 0x6600fd) { *p = (MCode)rex; rex = 0x66; }
      *--p = (MCode)rex;
    }
  }
#else
  UNUSED(rr); UNUSED(rb); UNUSED(rx);
#endif
  return p;
}

/* op + modrm */
#define emit_opm(xo, mode, rr, rb, p, delta) \
  (p[(delta)-1] = MODRM((mode), (rr), (rb)), \
   emit_op((xo), (rr), (rb), 0, (p), (delta)))

/* op + modrm + sib */
#define emit_opmx(xo, mode, scale, rr, rb, rx, p) \
  (p[-1] = MODRM((scale), (rx), (rb)), \
   p[-2] = MODRM((mode), (rr), RID_ESP), \
   emit_op((xo), (rr), (rb), (rx), (p), -1))

/* op r1, r2 */
static void emit_rr(ASMState *as, x86Op xo, Reg r1, Reg r2)
{
  MCode *p = as->mcp;
  as->mcp = emit_opm(xo, XM_REG, r1, r2, p, 0);
}

#if LJ_64 && defined(LUA_USE_ASSERT)
/* [addr] is sign-extended in x64 and must be in lower 2G (not 4G). */
static int32_t ptr2addr(const void *p)
{
  lua_assert((uintptr_t)p < (uintptr_t)0x80000000);
  return i32ptr(p);
}
#else
#define ptr2addr(p)	(i32ptr((p)))
#endif

/* op r, [base+ofs] */
static void emit_rmro(ASMState *as, x86Op xo, Reg rr, Reg rb, int32_t ofs)
{
  MCode *p = as->mcp;
  x86Mode mode;
  if (ra_hasreg(rb)) {
    if (LJ_GC64 && rb == RID_RIP) {
      mode = XM_OFS0;
      p -= 4;
      *(int32_t *)p = ofs;
    } else if (ofs == 0 && (rb&7) != RID_EBP) {
      mode = XM_OFS0;
    } else if (checki8(ofs)) {
      *--p = (MCode)ofs;
      mode = XM_OFS8;
    } else {
      p -= 4;
      *(int32_t *)p = ofs;
      mode = XM_OFS32;
    }
    if ((rb&7) == RID_ESP)
      *--p = MODRM(XM_SCALE1, RID_ESP, RID_ESP);
  } else {
    *(int32_t *)(p-4) = ofs;
#if LJ_64
    p[-5] = MODRM(XM_SCALE1, RID_ESP, RID_EBP);
    p -= 5;
    rb = RID_ESP;
#else
    p -= 4;
    rb = RID_EBP;
#endif
    mode = XM_OFS0;
  }
  as->mcp = emit_opm(xo, mode, rr, rb, p, 0);
}

/* op r, [base+idx*scale+ofs] */
static void emit_rmrxo(ASMState *as, x86Op xo, Reg rr, Reg rb, Reg rx,
		       x86Mode scale, int32_t ofs)
{
  MCode *p = as->mcp;
  x86Mode mode;
  if (ofs == 0 && (rb&7) != RID_EBP) {
    mode = XM_OFS0;
  } else if (checki8(ofs)) {
    mode = XM_OFS8;
    *--p = (MCode)ofs;
  } else {
    mode = XM_OFS32;
    p -= 4;
    *(int32_t *)p = ofs;
  }
  as->mcp = emit_opmx(xo, mode, scale, rr, rb, rx, p);
}

/* op r, i */
static void emit_gri(ASMState *as, x86Group xg, Reg rb, int32_t i)
{
  MCode *p = as->mcp;
  x86Op xo;
  if (checki8(i)) {
    *--p = (MCode)i;
    xo = XG_TOXOi8(xg);
  } else {
    p -= 4;
    *(int32_t *)p = i;
    xo = XG_TOXOi(xg);
  }
  as->mcp = emit_opm(xo, XM_REG, (Reg)(xg & 7) | (rb & REX_64), rb, p, 0);
}

/* op [base+ofs], i */
static void emit_gmroi(ASMState *as, x86Group xg, Reg rb, int32_t ofs,
		       int32_t i)
{
  x86Op xo;
  if (checki8(i)) {
    emit_i8(as, i);
    xo = XG_TOXOi8(xg);
  } else {
    emit_i32(as, i);
    xo = XG_TOXOi(xg);
  }
  emit_rmro(as, xo, (Reg)(xg & 7), rb, ofs);
}

#define emit_shifti(as, xg, r, i) \
  (emit_i8(as, (i)), emit_rr(as, XO_SHIFTi, (Reg)(xg), (r)))

/* op r, rm/mrm */
static void emit_mrm(ASMState *as, x86Op xo, Reg rr, Reg rb)
{
  MCode *p = as->mcp;
  x86Mode mode = XM_REG;
  if (rb == RID_MRM) {
    rb = as->mrm.base;
    if (rb == RID_NONE) {
      rb = RID_EBP;
      mode = XM_OFS0;
      p -= 4;
      *(int32_t *)p = as->mrm.ofs;
      if (as->mrm.idx != RID_NONE)
	goto mrmidx;
#if LJ_64
      *--p = MODRM(XM_SCALE1, RID_ESP, RID_EBP);
      rb = RID_ESP;
#endif
    } else if (LJ_GC64 && rb == RID_RIP) {
      lua_assert(as->mrm.idx == RID_NONE);
      mode = XM_OFS0;
      p -= 4;
      *(int32_t *)p = as->mrm.ofs;
    } else {
      if (as->mrm.ofs == 0 && (rb&7) != RID_EBP) {
	mode = XM_OFS0;
      } else if (checki8(as->mrm.ofs)) {
	*--p = (MCode)as->mrm.ofs;
	mode = XM_OFS8;
      } else {
	p -= 4;
	*(int32_t *)p = as->mrm.ofs;
	mode = XM_OFS32;
      }
      if (as->mrm.idx != RID_NONE) {
      mrmidx:
	as->mcp = emit_opmx(xo, mode, as->mrm.scale, rr, rb, as->mrm.idx, p);
	return;
      }
      if ((rb&7) == RID_ESP)
	*--p = MODRM(XM_SCALE1, RID_ESP, RID_ESP);
    }
  }
  as->mcp = emit_opm(xo, mode, rr, rb, p, 0);
}

/* op rm/mrm, i */
static void emit_gmrmi(ASMState *as, x86Group xg, Reg rb, int32_t i)
{
  x86Op xo;
  if (checki8(i)) {
    emit_i8(as, i);
    xo = XG_TOXOi8(xg);
  } else {
    emit_i32(as, i);
    xo = XG_TOXOi(xg);
  }
  emit_mrm(as, xo, (Reg)(xg & 7) | (rb & REX_64), (rb & ~REX_64));
}

/* -- Emit loads/stores --------------------------------------------------- */

/* mov [base+ofs], i */
static void emit_movmroi(ASMState *as, Reg base, int32_t ofs, int32_t i)
{
  emit_i32(as, i);
  emit_rmro(as, XO_MOVmi, 0, base, ofs);
}

/* mov [base+ofs], r */
#define emit_movtomro(as, r, base, ofs) \
  emit_rmro(as, XO_MOVto, (r), (base), (ofs))

/* Get/set global_State fields. */
#define emit_opgl(as, xo, r, field) \
  emit_rma(as, (xo), (r), (void *)&J2G(as->J)->field)
#define emit_getgl(as, r, field) emit_opgl(as, XO_MOV, (r)|REX_GC64, field)
#define emit_setgl(as, r, field) emit_opgl(as, XO_MOVto, (r)|REX_GC64, field)

#define emit_setvmstate(as, i) \
  (emit_i32(as, i), emit_opgl(as, XO_MOVmi, 0, vmstate))

/* mov r, i / xor r, r */
static void emit_loadi(ASMState *as, Reg r, int32_t i)
{
  /* XOR r,r is shorter, but modifies the flags. This is bad for HIOP. */
  if (i == 0 && !(LJ_32 && (IR(as->curins)->o == IR_HIOP ||
			    (as->curins+1 < as->T->nins &&
			     IR(as->curins+1)->o == IR_HIOP)))) {
    emit_rr(as, XO_ARITH(XOg_XOR), r, r);
  } else {
    MCode *p = as->mcp;
    *(int32_t *)(p-4) = i;
    p[-5] = (MCode)(XI_MOVri+(r&7));
    p -= 5;
    REXRB(p, 0, r);
    as->mcp = p;
  }
}

#if LJ_GC64
#define dispofs(as, k) \
  ((intptr_t)((uintptr_t)(k) - (uintptr_t)J2GG(as->J)->dispatch))
#define mcpofs(as, k) \
  ((intptr_t)((uintptr_t)(k) - (uintptr_t)as->mcp))
#define mctopofs(as, k) \
  ((intptr_t)((uintptr_t)(k) - (uintptr_t)as->mctop))
/* mov r, addr */
#define emit_loada(as, r, addr) \
  emit_loadu64(as, (r), (uintptr_t)(addr))
#else
/* mov r, addr */
#define emit_loada(as, r, addr) \
  emit_loadi(as, (r), ptr2addr((addr)))
#endif

#if LJ_64
/* mov r, imm64 or shorter 32 bit extended load. */
static void emit_loadu64(ASMState *as, Reg r, uint64_t u64)
{
  if (checku32(u64)) {  /* 32 bit load clears upper 32 bits. */
    emit_loadi(as, r, (int32_t)u64);
  } else if (checki32((int64_t)u64)) {  /* Sign-extended 32 bit load. */
    MCode *p = as->mcp;
    *(int32_t *)(p-4) = (int32_t)u64;
    as->mcp = emit_opm(XO_MOVmi, XM_REG, REX_64, r, p, -4);
#if LJ_GC64
  } else if (checki32(dispofs(as, u64))) {
    emit_rmro(as, XO_LEA, r|REX_64, RID_DISPATCH, (int32_t)dispofs(as, u64));
  } else if (checki32(mcpofs(as, u64)) && checki32(mctopofs(as, u64))) {
    /* Since as->realign assumes the code size doesn't change, check
    ** RIP-relative addressing reachability for both as->mcp and as->mctop.
    */
    emit_rmro(as, XO_LEA, r|REX_64, RID_RIP, (int32_t)mcpofs(as, u64));
#endif
  } else {  /* Full-size 64 bit load. */
    MCode *p = as->mcp;
    *(uint64_t *)(p-8) = u64;
    p[-9] = (MCode)(XI_MOVri+(r&7));
    p[-10] = 0x48 + ((r>>3)&1);
    p -= 10;
    as->mcp = p;
  }
}
#endif

/* op r, [addr] */
static void emit_rma(ASMState *as, x86Op xo, Reg rr, const void *addr)
{
<<<<<<< HEAD
  if (tvispzero(tv))  /* Use xor only for +0. */
    emit_rr(as, XO_XORPS, r, r);
  else
    emit_rma(as, XO_MOVSD, r, &tv->n);
=======
#if LJ_GC64
  if (checki32(dispofs(as, addr))) {
    emit_rmro(as, xo, rr, RID_DISPATCH, (int32_t)dispofs(as, addr));
  } else if (checki32(mcpofs(as, addr)) && checki32(mctopofs(as, addr))) {
    emit_rmro(as, xo, rr, RID_RIP, (int32_t)mcpofs(as, addr));
  } else if (!checki32((intptr_t)addr) && (xo == XO_MOV || xo == XO_MOVSD)) {
    emit_rmro(as, xo, rr, rr, 0);
    emit_loadu64(as, rr, (uintptr_t)addr);
  } else
#endif
  {
    MCode *p = as->mcp;
    *(int32_t *)(p-4) = ptr2addr(addr);
#if LJ_64
    p[-5] = MODRM(XM_SCALE1, RID_ESP, RID_EBP);
    as->mcp = emit_opm(xo, XM_OFS0, rr, RID_ESP, p, -5);
#else
    as->mcp = emit_opm(xo, XM_OFS0, rr, RID_EBP, p, -4);
#endif
  }
}

/* Load 64 bit IR constant into register. */
static void emit_loadk64(ASMState *as, Reg r, IRIns *ir)
{
  Reg r64;
  x86Op xo;
  const uint64_t *k = &ir_k64(ir)->u64;
  if (rset_test(RSET_FPR, r)) {
    r64 = r;
    xo = XO_MOVSD;
  } else {
    r64 = r | REX_64;
    xo = XO_MOV;
  }
  if (*k == 0) {
    emit_rr(as, rset_test(RSET_FPR, r) ? XO_XORPS : XO_ARITH(XOg_XOR), r, r);
#if LJ_GC64
  } else if (checki32((intptr_t)k) || checki32(dispofs(as, k)) ||
	     (checki32(mcpofs(as, k)) && checki32(mctopofs(as, k)))) {
    emit_rma(as, xo, r64, k);
  } else {
    if (ir->i) {
      lua_assert(*k == *(uint64_t*)(as->mctop - ir->i));
    } else if (as->curins <= as->stopins && rset_test(RSET_GPR, r)) {
      emit_loadu64(as, r, *k);
      return;
    } else {
      /* If all else fails, add the FP constant at the MCode area bottom. */
      while ((uintptr_t)as->mcbot & 7) *as->mcbot++ = XI_INT3;
      *(uint64_t *)as->mcbot = *k;
      ir->i = (int32_t)(as->mctop - as->mcbot);
      as->mcbot += 8;
      as->mclim = as->mcbot + MCLIM_REDZONE;
    }
    emit_rmro(as, xo, r64, RID_RIP, (int32_t)mcpofs(as, as->mctop - ir->i));
#else
  } else {
    emit_rma(as, xo, r64, k);
#endif
  }
>>>>>>> cf80edbb
}

/* -- Emit control-flow instructions -------------------------------------- */

/* Label for short jumps. */
typedef MCode *MCLabel;

#if LJ_32 && LJ_HASFFI
/* jmp short target */
static void emit_sjmp(ASMState *as, MCLabel target)
{
  MCode *p = as->mcp;
  ptrdiff_t delta = target - p;
  lua_assert(delta == (int8_t)delta);
  p[-1] = (MCode)(int8_t)delta;
  p[-2] = XI_JMPs;
  as->mcp = p - 2;
}
#endif

/* jcc short target */
static void emit_sjcc(ASMState *as, int cc, MCLabel target)
{
  MCode *p = as->mcp;
  ptrdiff_t delta = target - p;
  lua_assert(delta == (int8_t)delta);
  p[-1] = (MCode)(int8_t)delta;
  p[-2] = (MCode)(XI_JCCs+(cc&15));
  as->mcp = p - 2;
}

/* jcc short (pending target) */
static MCLabel emit_sjcc_label(ASMState *as, int cc)
{
  MCode *p = as->mcp;
  p[-1] = 0;
  p[-2] = (MCode)(XI_JCCs+(cc&15));
  as->mcp = p - 2;
  return p;
}

/* Fixup jcc short target. */
static void emit_sfixup(ASMState *as, MCLabel source)
{
  source[-1] = (MCode)(as->mcp-source);
}

/* Return label pointing to current PC. */
#define emit_label(as)		((as)->mcp)

/* Compute relative 32 bit offset for jump and call instructions. */
static LJ_AINLINE int32_t jmprel(MCode *p, MCode *target)
{
  ptrdiff_t delta = target - p;
  lua_assert(delta == (int32_t)delta);
  return (int32_t)delta;
}

/* jcc target */
static void emit_jcc(ASMState *as, int cc, MCode *target)
{
  MCode *p = as->mcp;
  *(int32_t *)(p-4) = jmprel(p, target);
  p[-5] = (MCode)(XI_JCCn+(cc&15));
  p[-6] = 0x0f;
  as->mcp = p - 6;
}

/* jmp target */
static void emit_jmp(ASMState *as, MCode *target)
{
  MCode *p = as->mcp;
  *(int32_t *)(p-4) = jmprel(p, target);
  p[-5] = XI_JMP;
  as->mcp = p - 5;
}

/* call target */
static void emit_call_(ASMState *as, MCode *target)
{
  MCode *p = as->mcp;
#if LJ_64
  if (target-p != (int32_t)(target-p)) {
    /* Assumes RID_RET is never an argument to calls and always clobbered. */
    emit_rr(as, XO_GROUP5, XOg_CALL, RID_RET);
    emit_loadu64(as, RID_RET, (uint64_t)target);
    return;
  }
#endif
  *(int32_t *)(p-4) = jmprel(p, target);
  p[-5] = XI_CALL;
  as->mcp = p - 5;
}

#define emit_call(as, f)	emit_call_(as, (MCode *)(void *)(f))

/* -- Emit generic operations --------------------------------------------- */

/* Use 64 bit operations to handle 64 bit IR types. */
#if LJ_64
#define REX_64IR(ir, r)		((r) + (irt_is64((ir)->t) ? REX_64 : 0))
#define VEX_64IR(ir, r)		((r) + (irt_is64((ir)->t) ? VEX_64 : 0))
#else
#define REX_64IR(ir, r)		(r)
#define VEX_64IR(ir, r)		(r)
#endif

/* Generic move between two regs. */
static void emit_movrr(ASMState *as, IRIns *ir, Reg dst, Reg src)
{
  UNUSED(ir);
  if (dst < RID_MAX_GPR)
    emit_rr(as, XO_MOV, REX_64IR(ir, dst), src);
  else
    emit_rr(as, XO_MOVAPS, dst, src);
}

/* Generic load of register with base and (small) offset address. */
static void emit_loadofs(ASMState *as, IRIns *ir, Reg r, Reg base, int32_t ofs)
{
  if (r < RID_MAX_GPR)
    emit_rmro(as, XO_MOV, REX_64IR(ir, r), base, ofs);
  else
    emit_rmro(as, irt_isnum(ir->t) ? XO_MOVSD : XO_MOVSS, r, base, ofs);
}

/* Generic store of register with base and (small) offset address. */
static void emit_storeofs(ASMState *as, IRIns *ir, Reg r, Reg base, int32_t ofs)
{
  if (r < RID_MAX_GPR)
    emit_rmro(as, XO_MOVto, REX_64IR(ir, r), base, ofs);
  else
    emit_rmro(as, irt_isnum(ir->t) ? XO_MOVSDto : XO_MOVSSto, r, base, ofs);
}

/* Add offset to pointer. */
static void emit_addptr(ASMState *as, Reg r, int32_t ofs)
{
  if (ofs) {
    if ((as->flags & JIT_F_LEA_AGU))
      emit_rmro(as, XO_LEA, r|REX_GC64, r, ofs);
    else
      emit_gri(as, XG_ARITHi(XOg_ADD), r|REX_GC64, ofs);
  }
}

#define emit_spsub(as, ofs)	emit_addptr(as, RID_ESP|REX_64, -(ofs))

/* Prefer rematerialization of BASE/L from global_State over spills. */
#define emit_canremat(ref)	((ref) <= REF_BASE)
<|MERGE_RESOLUTION|>--- conflicted
+++ resolved
@@ -19,14 +19,11 @@
 #define FORCE_REX		0
 #define REX_64			0
 #define VEX_64			0
-<<<<<<< HEAD
-=======
 #endif
 #if LJ_GC64
 #define REX_GC64		REX_64
 #else
 #define REX_GC64		0
->>>>>>> cf80edbb
 #endif
 
 #define emit_i8(as, i)		(*--as->mcp = (MCode)(i))
@@ -341,12 +338,6 @@
 /* op r, [addr] */
 static void emit_rma(ASMState *as, x86Op xo, Reg rr, const void *addr)
 {
-<<<<<<< HEAD
-  if (tvispzero(tv))  /* Use xor only for +0. */
-    emit_rr(as, XO_XORPS, r, r);
-  else
-    emit_rma(as, XO_MOVSD, r, &tv->n);
-=======
 #if LJ_GC64
   if (checki32(dispofs(as, addr))) {
     emit_rmro(as, xo, rr, RID_DISPATCH, (int32_t)dispofs(as, addr));
@@ -408,7 +399,6 @@
     emit_rma(as, xo, r64, k);
 #endif
   }
->>>>>>> cf80edbb
 }
 
 /* -- Emit control-flow instructions -------------------------------------- */
