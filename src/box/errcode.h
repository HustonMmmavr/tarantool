#ifndef TARANTOOL_BOX_ERRCODE_H_INCLUDED
#define TARANTOOL_BOX_ERRCODE_H_INCLUDED
/*
 * Copyright 2010-2015, Tarantool AUTHORS, please see AUTHORS file.
 *
 * Redistribution and use in source and binary forms, with or
 * without modification, are permitted provided that the following
 * conditions are met:
 *
 * 1. Redistributions of source code must retain the above
 *    copyright notice, this list of conditions and the
 *    following disclaimer.
 *
 * 2. Redistributions in binary form must reproduce the above
 *    copyright notice, this list of conditions and the following
 *    disclaimer in the documentation and/or other materials
 *    provided with the distribution.
 *
 * THIS SOFTWARE IS PROVIDED BY <COPYRIGHT HOLDER> ``AS IS'' AND
 * ANY EXPRESS OR IMPLIED WARRANTIES, INCLUDING, BUT NOT LIMITED
 * TO, THE IMPLIED WARRANTIES OF MERCHANTABILITY AND FITNESS FOR
 * A PARTICULAR PURPOSE ARE DISCLAIMED. IN NO EVENT SHALL
 * <COPYRIGHT HOLDER> OR CONTRIBUTORS BE LIABLE FOR ANY DIRECT,
 * INDIRECT, INCIDENTAL, SPECIAL, EXEMPLARY, OR CONSEQUENTIAL
 * DAMAGES (INCLUDING, BUT NOT LIMITED TO, PROCUREMENT OF
 * SUBSTITUTE GOODS OR SERVICES; LOSS OF USE, DATA, OR PROFITS; OR
 * BUSINESS INTERRUPTION) HOWEVER CAUSED AND ON ANY THEORY OF
 * LIABILITY, WHETHER IN CONTRACT, STRICT LIABILITY, OR TORT
 * (INCLUDING NEGLIGENCE OR OTHERWISE) ARISING IN ANY WAY OUT OF
 * THE USE OF THIS SOFTWARE, EVEN IF ADVISED OF THE POSSIBILITY OF
 * SUCH DAMAGE.
 */
#include <stdint.h>

#include "trivia/util.h"

#ifdef __cplusplus
extern "C" {
#endif

struct errcode_record {
	const char *errstr;
	const char *errdesc;
	uint8_t errflags;
};

/*
 * To add a new error code to Tarantool, extend this array.
 *
 * !IMPORTANT! Currently you need to manually update the user
 * guide (doc/user/errcode.xml) with each added error code.
 * Please don't forget to do it!
 */

#define ERROR_CODES(_)					    \
	/*  0 */_(ER_UNKNOWN,			2, "Unknown error") \
	/*  1 */_(ER_ILLEGAL_PARAMS,		2, "Illegal parameters, %s") \
	/*  2 */_(ER_MEMORY_ISSUE,		1, "Failed to allocate %u bytes in %s for %s") \
	/*  3 */_(ER_TUPLE_FOUND,		2, "Duplicate key exists in unique index '%s' in space '%s'") \
	/*  4 */_(ER_TUPLE_NOT_FOUND,		2, "Tuple doesn't exist in index '%s' in space '%s'") \
	/*  5 */_(ER_UNSUPPORTED,		2, "%s does not support %s") \
	/*  6 */_(ER_NONMASTER,			2, "Can't modify data on a replication slave. My master is: %s") \
	/*  7 */_(ER_READONLY,			2, "Can't modify data because this server is in read-only mode.") \
	/*  8 */_(ER_INJECTION,			2, "Error injection '%s'") \
	/*  9 */_(ER_CREATE_SPACE,		2, "Failed to create space '%s': %s") \
	/* 10 */_(ER_SPACE_EXISTS,		2, "Space '%s' already exists") \
	/* 11 */_(ER_DROP_SPACE,		2, "Can't drop space '%s': %s") \
	/* 12 */_(ER_ALTER_SPACE,		2, "Can't modify space '%s': %s") \
	/* 13 */_(ER_INDEX_TYPE,		2, "Unsupported index type supplied for index '%s' in space '%s'") \
	/* 14 */_(ER_MODIFY_INDEX,		2, "Can't create or modify index '%s' in space '%s': %s") \
	/* 15 */_(ER_LAST_DROP,			2, "Can't drop the primary key in a system space, space '%s'") \
	/* 16 */_(ER_TUPLE_FORMAT_LIMIT,	2, "Tuple format limit reached: %u") \
	/* 17 */_(ER_DROP_PRIMARY_KEY,		2, "Can't drop primary key in space '%s' while secondary keys exist") \
	/* 18 */_(ER_KEY_PART_TYPE,		2, "Supplied key type of part %u does not match index part type: expected %s") \
	/* 19 */_(ER_EXACT_MATCH,		2, "Invalid key part count in an exact match (expected %u, got %u)") \
	/* 20 */_(ER_INVALID_MSGPACK,		2, "Invalid MsgPack - %s") \
	/* 21 */_(ER_PROC_RET,			2, "msgpack.encode: can not encode Lua type '%s'") \
	/* 22 */_(ER_TUPLE_NOT_ARRAY,		2, "Tuple/Key must be MsgPack array") \
	/* 23 */_(ER_FIELD_TYPE,		2, "Tuple field %u type does not match one required by operation: expected %s") \
	/* 24 */_(ER_FIELD_TYPE_MISMATCH,	2, "Ambiguous field type in index '%s', key part %u. Requested type is %s but the field has previously been defined as %s") \
	/* 25 */_(ER_SPLICE,			2, "SPLICE error on field %u: %s") \
	/* 26 */_(ER_ARG_TYPE,			2, "Argument type in operation '%c' on field %u does not match field type: expected a %s") \
	/* 27 */_(ER_TUPLE_IS_TOO_LONG,		2, "Tuple is too long %u") \
	/* 28 */_(ER_UNKNOWN_UPDATE_OP,		2, "Unknown UPDATE operation") \
	/* 29 */_(ER_UPDATE_FIELD,		2, "Field %u UPDATE error: %s") \
	/* 30 */_(ER_FIBER_STACK,		2, "Can not create a new fiber: recursion limit reached") \
	/* 31 */_(ER_KEY_PART_COUNT,		2, "Invalid key part count (expected [0..%u], got %u)") \
	/* 32 */_(ER_PROC_LUA,			2, "%s") \
	/* 33 */_(ER_NO_SUCH_PROC,		2, "Procedure '%.*s' is not defined") \
	/* 34 */_(ER_NO_SUCH_TRIGGER,		2, "Trigger is not found") \
	/* 35 */_(ER_NO_SUCH_INDEX,		2, "No index #%u is defined in space '%s'") \
	/* 36 */_(ER_NO_SUCH_SPACE,		2, "Space '%s' does not exist") \
	/* 37 */_(ER_NO_SUCH_FIELD,		2, "Field %d was not found in the tuple") \
	/* 38 */_(ER_SPACE_FIELD_COUNT,		2, "Tuple field count %u does not match space '%s' field count %u") \
	/* 39 */_(ER_INDEX_FIELD_COUNT,		2, "Tuple field count %u is less than required by a defined index (expected %u)") \
	/* 40 */_(ER_WAL_IO,			2, "Failed to write to disk") \
	/* 41 */_(ER_MORE_THAN_ONE_TUPLE,	2, "More than one tuple found by get()") \
	/* 42 */_(ER_ACCESS_DENIED,		2, "%s access denied for user '%s'") \
	/* 43 */_(ER_CREATE_USER,		2, "Failed to create user '%s': %s") \
	/* 44 */_(ER_DROP_USER,			2, "Failed to drop user '%s': %s") \
	/* 45 */_(ER_NO_SUCH_USER,		2, "User '%s' is not found") \
	/* 46 */_(ER_USER_EXISTS,		2, "User '%s' already exists") \
	/* 47 */_(ER_PASSWORD_MISMATCH,		2, "Incorrect password supplied for user '%s'") \
	/* 48 */_(ER_UNKNOWN_REQUEST_TYPE,	2, "Unknown request type %u") \
	/* 49 */_(ER_UNKNOWN_SCHEMA_OBJECT,	2, "Unknown object type '%s'") \
	/* 50 */_(ER_CREATE_FUNCTION,		2, "Failed to create function '%s': %s") \
	/* 51 */_(ER_NO_SUCH_FUNCTION,		2, "Function '%s' does not exist") \
	/* 52 */_(ER_FUNCTION_EXISTS,		2, "Function '%s' already exists") \
	/* 53 */_(ER_FUNCTION_ACCESS_DENIED,	2, "%s access denied for user '%s' to function '%s'") \
	/* 54 */_(ER_FUNCTION_MAX,		2, "A limit on the total number of functions has been reached: %u") \
	/* 55 */_(ER_SPACE_ACCESS_DENIED,	2, "%s access denied for user '%s' to space '%s'") \
	/* 56 */_(ER_USER_MAX,			2, "A limit on the total number of users has been reached: %u") \
	/* 57 */_(ER_NO_SUCH_ENGINE,		2, "Space engine '%s' does not exist") \
	/* 58 */_(ER_RELOAD_CFG,		2, "Can't set option '%s' dynamically") \
	/* 59 */_(ER_CFG,			2, "Incorrect value for option '%s': %s") \
	/* 60 */_(ER_SOPHIA,			2, "%s") \
	/* 61 */_(ER_LOCAL_SERVER_IS_NOT_ACTIVE,2, "Local server is not active") \
	/* 62 */_(ER_UNKNOWN_SERVER,		2, "Server %s is not registered with the cluster") \
	/* 63 */_(ER_CLUSTER_ID_MISMATCH,	2, "Cluster id of the replica %s doesn't match cluster id of the master %s") \
	/* 64 */_(ER_INVALID_UUID,		2, "Invalid UUID: %s") \
	/* 65 */_(ER_CLUSTER_ID_IS_RO,		2, "Can't reset cluster id: it is already assigned") \
	/* 66 */_(ER_SERVER_ID_MISMATCH,	2, "Remote ID mismatch for %s: expected %u, got %u") \
	/* 67 */_(ER_SERVER_ID_IS_RESERVED,	2, "Can't initialize server id with a reserved value %u") \
	/* 68 */_(ER_INVALID_ORDER,		2, "Invalid LSN order for server %u: previous LSN = %llu, new lsn = %llu") \
	/* 69 */_(ER_MISSING_REQUEST_FIELD,	2, "Missing mandatory field '%s' in request") \
	/* 70 */_(ER_IDENTIFIER,		2, "Invalid identifier '%s' (expected letters, digits or an underscore)") \
	/* 71 */_(ER_DROP_FUNCTION,		2, "Can't drop function %u: %s") \
	/* 72 */_(ER_ITERATOR_TYPE,		2, "Unknown iterator type '%s'") \
	/* 73 */_(ER_REPLICA_MAX,		2, "Replica count limit reached: %u") \
	/* 74 */_(ER_INVALID_XLOG,		2, "Failed to read xlog: %lld") \
	/* 75 */_(ER_INVALID_XLOG_NAME,		2, "Invalid xlog name: expected %lld got %lld") \
	/* 76 */_(ER_INVALID_XLOG_ORDER,	2, "Invalid xlog order: %lld and %lld") \
	/* 77 */_(ER_NO_CONNECTION,		2, "Connection is not established") \
	/* 78 */_(ER_TIMEOUT,			2, "Timeout exceeded") \
	/* 79 */_(ER_ACTIVE_TRANSACTION,	2, "Operation is not permitted when there is an active transaction ") \
	/* 80 */_(ER_NO_ACTIVE_TRANSACTION,	2, "Operation is not permitted when there is no active transaction ") \
	/* 81 */_(ER_CROSS_ENGINE_TRANSACTION,	2, "A multi-statement transaction can not use multiple storage engines") \
	/* 82 */_(ER_NO_SUCH_ROLE,		2, "Role '%s' is not found") \
	/* 83 */_(ER_ROLE_EXISTS,		2, "Role '%s' already exists") \
	/* 84 */_(ER_CREATE_ROLE,		2, "Failed to create role '%s': %s") \
	/* 85 */_(ER_INDEX_EXISTS,		2, "Index '%s' already exists") \
	/* 86 */_(ER_TUPLE_REF_OVERFLOW,	1, "Tuple reference counter overflow") \
	/* 87 */_(ER_ROLE_LOOP,			2, "Granting role '%s' to role '%s' would create a loop") \
	/* 88 */_(ER_GRANT,			2, "Incorrect grant arguments: %s") \
	/* 89 */_(ER_PRIV_GRANTED,		2, "User '%s' already has %s access on %s '%s'") \
	/* 90 */_(ER_ROLE_GRANTED,		2, "User '%s' already has role '%s'") \
	/* 91 */_(ER_PRIV_NOT_GRANTED,		2, "User '%s' does not have %s access on %s '%s'") \
	/* 92 */_(ER_ROLE_NOT_GRANTED,		2, "User '%s' does not have role '%s'") \
	/* 93 */_(ER_MISSING_SNAPSHOT,		2, "Can't find snapshot") \
	/* 94 */_(ER_CANT_UPDATE_PRIMARY_KEY,	2, "Attempt to modify a tuple field which is part of index '%s' in space '%s'") \
	/* 95 */_(ER_UPDATE_INTEGER_OVERFLOW,   2, "Integer overflow when performing '%c' operation on field %u") \
	/* 96 */_(ER_GUEST_USER_PASSWORD,       2, "Setting password for guest user has no effect") \
	/* 97 */_(ER_TRANSACTION_CONFLICT,      2, "Transaction has been aborted by conflict") \
	/* 98 */_(ER_UNSUPPORTED_ROLE_PRIV,     2, "Unsupported role privilege '%s'") \
	/* 99 */_(ER_LOAD_FUNCTION,		2, "Failed to dynamically load function '%s': %s") \
	/*100 */_(ER_FUNCTION_LANGUAGE,		2, "Unsupported language '%s' specified for function '%s'") \
	/*101 */_(ER_RTREE_RECT,		2, "RTree: %s must be an array with %u (point) or %u (rectangle/box) numeric coordinates") \
	/*102 */_(ER_PROC_C,			2, "%s") \
	/*103 */_(ER_UNKNOWN_RTREE_INDEX_DISTANCE_TYPE,	2, "Unknown RTREE index distance type %s") \
	/*104 */_(ER_PROTOCOL,			2, "%s") \
	/*105 */_(ER_UPSERT_UNIQUE_SECONDARY_KEY, 2, "Space %s has a unique secondary index and does not support UPSERT") \
	/*106 */_(ER_WRONG_INDEX_RECORD,  2, "Wrong record in _index space: got {%s}, expected {%s}") \
	/*107 */_(ER_WRONG_INDEX_PARTS, 2, "Wrong index parts (field %u): %s; expected field1 id (number), field1 type (string), ...") \
	/*108 */_(ER_WRONG_INDEX_OPTIONS, 2, "Wrong index options (field %u): %s") \
	/*109 */_(ER_WRONG_SCHEMA_VERSION, 2, "Wrong schema version, current: %d, in request: %u") \
	/*110 */_(ER_SLAB_ALLOC_MAX, 2, "Failed to allocate %u bytes for tuple in the slab allocator: tuple is too large. Check 'slab_alloc_maximal' configuration option.") \
	/*111 */_(ER_WRONG_SPACE_OPTIONS, 2, "Wrong space options (field %u): %s") \
<<<<<<< HEAD
	/*112 */_(ER_SERVER_UUID_MISMATCH, 2, "Remote UUID mismatch: expected %s, got %s") \
=======
	/*112 */_(ER_UNSUPPORTED_INDEX_FEATURE,	2, "Index '%s' (%s) of space '%s' (%s) does not support %s") \
	/*113 */_(ER_VIEW_IS_RO,		2, "View '%s' is read-only") \

>>>>>>> 4e2d70af

/*
 * !IMPORTANT! Please follow instructions at start of the file
 * when adding new errors.
 */

ENUM0(box_error_code, ERROR_CODES);
extern struct errcode_record box_error_codes[];

/** Return a string representation of error name, e.g. "ER_OK".
 */

static inline const char *tnt_errcode_str(uint32_t errcode)
{
	if (errcode >= box_error_code_MAX) {
		/* Unknown error code - can be triggered using box.error() */
		return "ER_UNKNOWN";
	}
	return box_error_codes[errcode].errstr;
}

/** Return a description of the error. */
static inline const char *tnt_errcode_desc(uint32_t errcode)
{
	if (errcode >= box_error_code_MAX)
		return "Unknown error";

	return box_error_codes[errcode].errdesc;
}

#ifdef __cplusplus
} /* extern "C" */
#endif

#endif /* TARANTOOL_BOX_ERRCODE_H_INCLUDED */<|MERGE_RESOLUTION|>--- conflicted
+++ resolved
@@ -165,13 +165,9 @@
 	/*109 */_(ER_WRONG_SCHEMA_VERSION, 2, "Wrong schema version, current: %d, in request: %u") \
 	/*110 */_(ER_SLAB_ALLOC_MAX, 2, "Failed to allocate %u bytes for tuple in the slab allocator: tuple is too large. Check 'slab_alloc_maximal' configuration option.") \
 	/*111 */_(ER_WRONG_SPACE_OPTIONS, 2, "Wrong space options (field %u): %s") \
-<<<<<<< HEAD
-	/*112 */_(ER_SERVER_UUID_MISMATCH, 2, "Remote UUID mismatch: expected %s, got %s") \
-=======
 	/*112 */_(ER_UNSUPPORTED_INDEX_FEATURE,	2, "Index '%s' (%s) of space '%s' (%s) does not support %s") \
 	/*113 */_(ER_VIEW_IS_RO,		2, "View '%s' is read-only") \
-
->>>>>>> 4e2d70af
+	/*114 */_(ER_SERVER_UUID_MISMATCH, 2, "Remote UUID mismatch: expected %s, got %s") \
 
 /*
  * !IMPORTANT! Please follow instructions at start of the file
