--- conflicted
+++ resolved
@@ -407,10 +407,6 @@
   if (ctype_isfp(ctr->info) && ctr->size == sizeof(float)) \
     ctr = ctype_get(cts, CTID_DOUBLE);  /* FPRs always hold doubles. */
 
-<<<<<<< HEAD
-#elif LJ_TARGET_MIPS
-/* -- MIPS calling conventions -------------------------------------------- */
-=======
 #elif LJ_TARGET_MIPS32
 /* -- MIPS o32 calling conventions ---------------------------------------- */
 
@@ -489,7 +485,6 @@
 
 #elif LJ_TARGET_MIPS64
 /* -- MIPS n64 calling conventions ---------------------------------------- */
->>>>>>> cf80edbb
 
 #define CCALL_HANDLE_STRUCTRET \
   cc->retref = !(sz <= 16); \
@@ -502,20 +497,6 @@
   /* Complex values are returned in 1 or 2 FPRs. */ \
   cc->retref = 0;
 
-<<<<<<< HEAD
-#if LJ_ABI_SOFTFP
-#define CCALL_HANDLE_COMPLEXRET2 \
-  if (ctr->size == 2*sizeof(float)) {  /* Copy complex float from GPRs. */ \
-    ((intptr_t *)dp)[0] = cc->gpr[0]; \
-    ((intptr_t *)dp)[1] = cc->gpr[1]; \
-  } else {  /* Copy complex double from GPRs. */ \
-    ((intptr_t *)dp)[0] = cc->gpr[0]; \
-    ((intptr_t *)dp)[1] = cc->gpr[1]; \
-    ((intptr_t *)dp)[2] = cc->gpr[2]; \
-    ((intptr_t *)dp)[3] = cc->gpr[3]; \
-  }
-#else
-=======
 #if LJ_ABI_SOFTFP	/* MIPS64 soft-float */
 
 #define CCALL_HANDLE_COMPLEXRET2 \
@@ -536,7 +517,6 @@
 
 #else			/* MIPS64 hard-float */
 
->>>>>>> cf80edbb
 #define CCALL_HANDLE_COMPLEXRET2 \
   if (ctr->size == 2*sizeof(float)) {  /* Copy complex float from FPRs. */ \
     ((float *)dp)[0] = cc->fpr[0].f; \
@@ -545,54 +525,17 @@
     ((double *)dp)[0] = cc->fpr[0].d; \
     ((double *)dp)[1] = cc->fpr[1].d; \
   }
-#endif
 
 #define CCALL_HANDLE_COMPLEXARG \
-<<<<<<< HEAD
-  /* Pass complex by value in 2 or 4 GPRs. */
-
-#define CCALL_HANDLE_GPR \
-  if ((d->info & CTF_ALIGN) > CTALIGN_PTR) \
-    ngpr = (ngpr + 1u) & ~1u;  /* Align to regpair. */ \
-  if (ngpr < maxgpr) { \
-    dp = &cc->gpr[ngpr]; \
-    if (ngpr + n > maxgpr) { \
-     nsp += ngpr + n - maxgpr;  /* Assumes contiguous gpr/stack fields. */ \
-     if (nsp > CCALL_MAXSTACK) goto err_nyi;  /* Too many arguments. */ \
-     ngpr = maxgpr; \
-    } else { \
-     ngpr += n; \
-    } \
-    goto done; \
-  }
-
-#if !LJ_ABI_SOFTFP	/* MIPS32 hard-float */
-#define CCALL_HANDLE_REGARG \
-  if (isfp && nfpr < CCALL_NARG_FPR && !(ct->info & CTF_VARARG)) { \
-    /* Try to pass argument in FPRs. */ \
-    dp = n == 1 ? (void *)&cc->fpr[nfpr].f : (void *)&cc->fpr[nfpr].d; \
-    nfpr++; ngpr += n; \
-    goto done; \
-  } else {  /* Try to pass argument in GPRs. */ \
-    nfpr = CCALL_NARG_FPR; \
-    CCALL_HANDLE_GPR \
-=======
   if (sz == 2*sizeof(float)) { \
     isfp = 2; \
     if (ngpr < maxgpr) \
       sz *= 2; \
->>>>>>> cf80edbb
-  }
-#else			/* MIPS32 soft-float */
-#define CCALL_HANDLE_REGARG CCALL_HANDLE_GPR
-#endif
-
-#if !LJ_ABI_SOFTFP
-/* On MIPS64 soft-float, position of float return values is endian-dependant. */
+  }
+
 #define CCALL_HANDLE_RET \
   if (ctype_isfp(ctr->info) && ctr->size == sizeof(float)) \
     sp = (uint8_t *)&cc->fpr[0].f;
-#endif
 
 #endif
 
@@ -851,8 +794,6 @@
 
 #endif
 
-<<<<<<< HEAD
-=======
 /* -- MIPS64 ABI struct classification ---------------------------- */
 
 #if LJ_TARGET_MIPS64
@@ -925,7 +866,6 @@
 
 #endif
 
->>>>>>> cf80edbb
 /* -- Common C call handling ---------------------------------------------- */
 
 /* Infer the destination CTypeID for a vararg argument. */
@@ -1114,11 +1054,7 @@
       cc->fpr[nfpr-1].d[0] = cc->fpr[nfpr-2].d[1];  /* Split complex double. */
       cc->fpr[nfpr-2].d[1] = 0;
     }
-<<<<<<< HEAD
-#elif LJ_TARGET_ARM64
-=======
 #elif LJ_TARGET_ARM64 || (LJ_TARGET_MIPS64 && !LJ_ABI_SOFTFP)
->>>>>>> cf80edbb
     if (isfp == 2 && (uint8_t *)dp < (uint8_t *)cc->stack) {
       /* Split float HFA or complex float into separate registers. */
       CTSize i = (sz >> 2) - 1;
