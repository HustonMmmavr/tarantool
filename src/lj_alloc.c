/*
** Bundled memory allocator.
**
** Beware: this is a HEAVILY CUSTOMIZED version of dlmalloc.
** The original bears the following remark:
**
**   This is a version (aka dlmalloc) of malloc/free/realloc written by
**   Doug Lea and released to the public domain, as explained at
**   http://creativecommons.org/licenses/publicdomain.
**
**   * Version pre-2.8.4 Wed Mar 29 19:46:29 2006    (dl at gee)
**
** No additional copyright is claimed over the customizations.
** Please do NOT bother the original author about this version here!
**
** If you want to use dlmalloc in another project, you should get
** the original from: ftp://gee.cs.oswego.edu/pub/misc/
** For thread-safe derivatives, take a look at:
** - ptmalloc: http://www.malloc.de/
** - nedmalloc: http://www.nedprod.com/programs/portable/nedmalloc/
*/

#define lj_alloc_c
#define LUA_CORE

/* To get the mremap prototype. Must be defined before any system includes. */
#if defined(__linux__) && !defined(_GNU_SOURCE)
#define _GNU_SOURCE
#endif

#include "lj_def.h"
#include "lj_arch.h"
#include "lj_alloc.h"

#ifndef LUAJIT_USE_SYSMALLOC

#define MAX_SIZE_T		(~(size_t)0)
#define MALLOC_ALIGNMENT	((size_t)8U)

#define DEFAULT_GRANULARITY	((size_t)128U * (size_t)1024U)
#define DEFAULT_TRIM_THRESHOLD	((size_t)2U * (size_t)1024U * (size_t)1024U)
#define DEFAULT_MMAP_THRESHOLD	((size_t)128U * (size_t)1024U)
#define MAX_RELEASE_CHECK_RATE	255

/* ------------------- size_t and alignment properties -------------------- */

/* The byte and bit size of a size_t */
#define SIZE_T_SIZE		(sizeof(size_t))
#define SIZE_T_BITSIZE		(sizeof(size_t) << 3)

/* Some constants coerced to size_t */
/* Annoying but necessary to avoid errors on some platforms */
#define SIZE_T_ZERO		((size_t)0)
#define SIZE_T_ONE		((size_t)1)
#define SIZE_T_TWO		((size_t)2)
#define TWO_SIZE_T_SIZES	(SIZE_T_SIZE<<1)
#define FOUR_SIZE_T_SIZES	(SIZE_T_SIZE<<2)
#define SIX_SIZE_T_SIZES	(FOUR_SIZE_T_SIZES+TWO_SIZE_T_SIZES)

/* The bit mask value corresponding to MALLOC_ALIGNMENT */
#define CHUNK_ALIGN_MASK	(MALLOC_ALIGNMENT - SIZE_T_ONE)

/* the number of bytes to offset an address to align it */
#define align_offset(A)\
 ((((size_t)(A) & CHUNK_ALIGN_MASK) == 0)? 0 :\
  ((MALLOC_ALIGNMENT - ((size_t)(A) & CHUNK_ALIGN_MASK)) & CHUNK_ALIGN_MASK))

/* -------------------------- MMAP support ------------------------------- */

#define MFAIL			((void *)(MAX_SIZE_T))
#define CMFAIL			((char *)(MFAIL)) /* defined for convenience */

#define IS_DIRECT_BIT		(SIZE_T_ONE)


/* Determine system-specific block allocation method. */
#if LJ_TARGET_WINDOWS

#define WIN32_LEAN_AND_MEAN
#include <windows.h>

#define LJ_ALLOC_VIRTUALALLOC	1

#if LJ_64 && !LJ_GC64
#define LJ_ALLOC_NTAVM		1
#endif

#else

#include <errno.h>
/* If this include fails, then rebuild with: -DLUAJIT_USE_SYSMALLOC */
#include <sys/mman.h>

#define LJ_ALLOC_MMAP		1

#if LJ_64

#define LJ_ALLOC_MMAP_PROBE	1

#if LJ_GC64
#define LJ_ALLOC_MBITS		47	/* 128 TB in LJ_GC64 mode. */
#elif LJ_TARGET_X64 && LJ_HASJIT
/* Due to limitations in the x64 compiler backend. */
#define LJ_ALLOC_MBITS		31	/* 2 GB on x64 with !LJ_GC64. */
#else
#define LJ_ALLOC_MBITS		32	/* 4 GB on other archs with !LJ_GC64. */
#endif

#endif

#if LJ_64 && !LJ_GC64 && defined(MAP_32BIT)
#define LJ_ALLOC_MMAP32		1
#endif

#if LJ_TARGET_LINUX
#define LJ_ALLOC_MREMAP		1
#endif

#endif


#if LJ_ALLOC_VIRTUALALLOC

#if LJ_ALLOC_NTAVM
/* Undocumented, but hey, that's what we all love so much about Windows. */
typedef long (*PNTAVM)(HANDLE handle, void **addr, ULONG zbits,
		       size_t *size, ULONG alloctype, ULONG prot);
static PNTAVM ntavm;

/* Number of top bits of the lower 32 bits of an address that must be zero.
** Apparently 0 gives us full 64 bit addresses and 1 gives us the lower 2GB.
*/
#define NTAVM_ZEROBITS		1

static void init_mmap(void)
{
  ntavm = (PNTAVM)GetProcAddress(GetModuleHandleA("ntdll.dll"),
				 "NtAllocateVirtualMemory");
}
#define INIT_MMAP()	init_mmap()

/* Win64 32 bit MMAP via NtAllocateVirtualMemory. */
static void *CALL_MMAP(size_t size)
{
  DWORD olderr = GetLastError();
  void *ptr = NULL;
  long st = ntavm(INVALID_HANDLE_VALUE, &ptr, NTAVM_ZEROBITS, &size,
		  MEM_RESERVE|MEM_COMMIT, PAGE_READWRITE);
  SetLastError(olderr);
  return st == 0 ? ptr : MFAIL;
}

/* For direct MMAP, use MEM_TOP_DOWN to minimize interference */
static void *DIRECT_MMAP(size_t size)
{
  DWORD olderr = GetLastError();
  void *ptr = NULL;
  long st = ntavm(INVALID_HANDLE_VALUE, &ptr, NTAVM_ZEROBITS, &size,
		  MEM_RESERVE|MEM_COMMIT|MEM_TOP_DOWN, PAGE_READWRITE);
  SetLastError(olderr);
  return st == 0 ? ptr : MFAIL;
}

#else

/* Win32 MMAP via VirtualAlloc */
static void *CALL_MMAP(size_t size)
{
  DWORD olderr = GetLastError();
  void *ptr = VirtualAlloc(0, size, MEM_RESERVE|MEM_COMMIT, PAGE_READWRITE);
  SetLastError(olderr);
  return ptr ? ptr : MFAIL;
}

/* For direct MMAP, use MEM_TOP_DOWN to minimize interference */
static void *DIRECT_MMAP(size_t size)
{
  DWORD olderr = GetLastError();
  void *ptr = VirtualAlloc(0, size, MEM_RESERVE|MEM_COMMIT|MEM_TOP_DOWN,
			   PAGE_READWRITE);
  SetLastError(olderr);
  return ptr ? ptr : MFAIL;
}

#endif

/* This function supports releasing coalesed segments */
static int CALL_MUNMAP(void *ptr, size_t size)
{
  DWORD olderr = GetLastError();
  MEMORY_BASIC_INFORMATION minfo;
  char *cptr = (char *)ptr;
  while (size) {
    if (VirtualQuery(cptr, &minfo, sizeof(minfo)) == 0)
      return -1;
    if (minfo.BaseAddress != cptr || minfo.AllocationBase != cptr ||
	minfo.State != MEM_COMMIT || minfo.RegionSize > size)
      return -1;
    if (VirtualFree(cptr, 0, MEM_RELEASE) == 0)
      return -1;
    cptr += minfo.RegionSize;
    size -= minfo.RegionSize;
  }
  SetLastError(olderr);
  return 0;
}

#elif LJ_ALLOC_MMAP

#define MMAP_PROT		(PROT_READ|PROT_WRITE)
#if !defined(MAP_ANONYMOUS) && defined(MAP_ANON)
#define MAP_ANONYMOUS		MAP_ANON
#endif
#define MMAP_FLAGS		(MAP_PRIVATE|MAP_ANONYMOUS)

#if LJ_ALLOC_MMAP_PROBE
<<<<<<< HEAD

#define LJ_ALLOC_MMAP_PROBE_MAX		30
#define LJ_ALLOC_MMAP_PROBE_LINEAR	5

#define LJ_ALLOC_MMAP_PROBE_LOWER	((uintptr_t)0x4000)

/* No point in a giant ifdef mess. Just try to open /dev/urandom.
** It doesn't really matter if this fails, since we get some ASLR bits from
** every unsuitable allocation, too. And we prefer linear allocation, anyway.
*/
#include <fcntl.h>
#include <unistd.h>

static uintptr_t mmap_probe_seed(void)
{
  uintptr_t val;
  int fd = open("/dev/urandom", O_RDONLY);
  if (fd != -1) {
    int ok = ((size_t)read(fd, &val, sizeof(val)) == sizeof(val));
    (void)close(fd);
    if (ok) return val;
  }
  return 1;  /* Punt. */
}

static void *mmap_probe(size_t size)
{
  /* Hint for next allocation. Doesn't need to be thread-safe. */
  static uintptr_t hint_addr = 0;
  static uintptr_t hint_prng = 0;
  int olderr = errno;
  int retry;
  for (retry = 0; retry < LJ_ALLOC_MMAP_PROBE_MAX; retry++) {
    void *p = mmap((void *)hint_addr, size, MMAP_PROT, MMAP_FLAGS, -1, 0);
    uintptr_t addr = (uintptr_t)p;
    if ((addr >> LJ_ALLOC_MBITS) == 0 && addr >= LJ_ALLOC_MMAP_PROBE_LOWER) {
      /* We got a suitable address. Bump the hint address. */
      hint_addr = addr + size;
      errno = olderr;
      return p;
    }
    if (p != MFAIL) {
      munmap(p, size);
    } else if (errno == ENOMEM) {
      return MFAIL;
    }
    if (hint_addr) {
      /* First, try linear probing. */
      if (retry < LJ_ALLOC_MMAP_PROBE_LINEAR) {
	hint_addr += 0x1000000;
	if (((hint_addr + size) >> LJ_ALLOC_MBITS) != 0)
	  hint_addr = 0;
	continue;
      } else if (retry == LJ_ALLOC_MMAP_PROBE_LINEAR) {
	/* Next, try a no-hint probe to get back an ASLR address. */
	hint_addr = 0;
	continue;
      }
    }
    /* Finally, try pseudo-random probing. */
    if (LJ_UNLIKELY(hint_prng == 0)) {
      hint_prng = mmap_probe_seed();
    }
    /* The unsuitable address we got has some ASLR PRNG bits. */
    hint_addr ^= addr & ~((uintptr_t)(LJ_PAGESIZE-1));
    do {  /* The PRNG itself is very weak, but see above. */
      hint_prng = hint_prng * 1103515245 + 12345;
      hint_addr ^= hint_prng * (uintptr_t)LJ_PAGESIZE;
      hint_addr &= (((uintptr_t)1 << LJ_ALLOC_MBITS)-1);
    } while (hint_addr < LJ_ALLOC_MMAP_PROBE_LOWER);
  }
  errno = olderr;
  return MFAIL;
}

#endif

#if LJ_ALLOC_MMAP32

#if defined(__sun__)
#define LJ_ALLOC_MMAP32_START	((uintptr_t)0x1000)
#else
#define LJ_ALLOC_MMAP32_START	((uintptr_t)0)
#endif

static void *mmap_map32(size_t size)
{
#if LJ_ALLOC_MMAP_PROBE
  static int fallback = 0;
  if (fallback)
    return mmap_probe(size);
#endif
  {
    int olderr = errno;
    void *ptr = mmap((void *)LJ_ALLOC_MMAP32_START, size, MMAP_PROT, MAP_32BIT|MMAP_FLAGS, -1, 0);
    errno = olderr;
    /* This only allows 1GB on Linux. So fallback to probing to get 2GB. */
#if LJ_ALLOC_MMAP_PROBE
    if (ptr == MFAIL) {
      fallback = 1;
      return mmap_probe(size);
    }
#endif
    return ptr;
  }
}

=======

#ifdef MAP_TRYFIXED
#define MMAP_FLAGS_PROBE	(MMAP_FLAGS|MAP_TRYFIXED)
#else
#define MMAP_FLAGS_PROBE	MMAP_FLAGS
#endif

#define LJ_ALLOC_MMAP_PROBE_MAX		30
#define LJ_ALLOC_MMAP_PROBE_LINEAR	5

#define LJ_ALLOC_MMAP_PROBE_LOWER	((uintptr_t)0x4000)

/* No point in a giant ifdef mess. Just try to open /dev/urandom.
** It doesn't really matter if this fails, since we get some ASLR bits from
** every unsuitable allocation, too. And we prefer linear allocation, anyway.
*/
#include <fcntl.h>
#include <unistd.h>

static uintptr_t mmap_probe_seed(void)
{
  uintptr_t val;
  int fd = open("/dev/urandom", O_RDONLY);
  if (fd != -1) {
    int ok = ((size_t)read(fd, &val, sizeof(val)) == sizeof(val));
    (void)close(fd);
    if (ok) return val;
  }
  return 1;  /* Punt. */
}

static void *mmap_probe(size_t size)
{
  /* Hint for next allocation. Doesn't need to be thread-safe. */
  static uintptr_t hint_addr = 0;
  static uintptr_t hint_prng = 0;
  int olderr = errno;
  int retry;
  for (retry = 0; retry < LJ_ALLOC_MMAP_PROBE_MAX; retry++) {
    void *p = mmap((void *)hint_addr, size, MMAP_PROT, MMAP_FLAGS_PROBE, -1, 0);
    uintptr_t addr = (uintptr_t)p;
    if ((addr >> LJ_ALLOC_MBITS) == 0 && addr >= LJ_ALLOC_MMAP_PROBE_LOWER) {
      /* We got a suitable address. Bump the hint address. */
      hint_addr = addr + size;
      errno = olderr;
      return p;
    }
    if (p != MFAIL) {
      munmap(p, size);
    } else if (errno == ENOMEM) {
      return MFAIL;
    }
    if (hint_addr) {
      /* First, try linear probing. */
      if (retry < LJ_ALLOC_MMAP_PROBE_LINEAR) {
	hint_addr += 0x1000000;
	if (((hint_addr + size) >> LJ_ALLOC_MBITS) != 0)
	  hint_addr = 0;
	continue;
      } else if (retry == LJ_ALLOC_MMAP_PROBE_LINEAR) {
	/* Next, try a no-hint probe to get back an ASLR address. */
	hint_addr = 0;
	continue;
      }
    }
    /* Finally, try pseudo-random probing. */
    if (LJ_UNLIKELY(hint_prng == 0)) {
      hint_prng = mmap_probe_seed();
    }
    /* The unsuitable address we got has some ASLR PRNG bits. */
    hint_addr ^= addr & ~((uintptr_t)(LJ_PAGESIZE-1));
    do {  /* The PRNG itself is very weak, but see above. */
      hint_prng = hint_prng * 1103515245 + 12345;
      hint_addr ^= hint_prng * (uintptr_t)LJ_PAGESIZE;
      hint_addr &= (((uintptr_t)1 << LJ_ALLOC_MBITS)-1);
    } while (hint_addr < LJ_ALLOC_MMAP_PROBE_LOWER);
  }
  errno = olderr;
  return MFAIL;
}

#endif

#if LJ_ALLOC_MMAP32

#if defined(__sun__)
#define LJ_ALLOC_MMAP32_START	((uintptr_t)0x1000)
#else
#define LJ_ALLOC_MMAP32_START	((uintptr_t)0)
#endif

static void *mmap_map32(size_t size)
{
#if LJ_ALLOC_MMAP_PROBE
  static int fallback = 0;
  if (fallback)
    return mmap_probe(size);
#endif
  {
    int olderr = errno;
    void *ptr = mmap((void *)LJ_ALLOC_MMAP32_START, size, MMAP_PROT, MAP_32BIT|MMAP_FLAGS, -1, 0);
    errno = olderr;
    /* This only allows 1GB on Linux. So fallback to probing to get 2GB. */
#if LJ_ALLOC_MMAP_PROBE
    if (ptr == MFAIL) {
      fallback = 1;
      return mmap_probe(size);
    }
#endif
    return ptr;
  }
}

>>>>>>> cf80edbb
#endif

#if LJ_ALLOC_MMAP32
#define CALL_MMAP(size)		mmap_map32(size)
#elif LJ_ALLOC_MMAP_PROBE
#define CALL_MMAP(size)		mmap_probe(size)
#else
static void *CALL_MMAP(size_t size)
{
  int olderr = errno;
  void *ptr = mmap(NULL, size, MMAP_PROT, MMAP_FLAGS, -1, 0);
  errno = olderr;
  return ptr;
}
#endif

#if (defined(__FreeBSD__) || defined(__FreeBSD_kernel__)) && !LJ_TARGET_PS4

#include <sys/resource.h>
<<<<<<< HEAD

static void init_mmap(void)
{
  struct rlimit rlim;
  rlim.rlim_cur = rlim.rlim_max = 0x10000;
  setrlimit(RLIMIT_DATA, &rlim);  /* Ignore result. May fail later. */
}
#define INIT_MMAP()	init_mmap()

=======

static void init_mmap(void)
{
  struct rlimit rlim;
  rlim.rlim_cur = rlim.rlim_max = 0x10000;
  setrlimit(RLIMIT_DATA, &rlim);  /* Ignore result. May fail later. */
}
#define INIT_MMAP()	init_mmap()

>>>>>>> cf80edbb
#endif

static int CALL_MUNMAP(void *ptr, size_t size)
{
  int olderr = errno;
  int ret = munmap(ptr, size);
  errno = olderr;
  return ret;
}

#if LJ_ALLOC_MREMAP
/* Need to define _GNU_SOURCE to get the mremap prototype. */
static void *CALL_MREMAP_(void *ptr, size_t osz, size_t nsz, int flags)
{
  int olderr = errno;
  ptr = mremap(ptr, osz, nsz, flags);
  errno = olderr;
  return ptr;
}

#define CALL_MREMAP(addr, osz, nsz, mv) CALL_MREMAP_((addr), (osz), (nsz), (mv))
#define CALL_MREMAP_NOMOVE	0
#define CALL_MREMAP_MAYMOVE	1
#if LJ_64 && !LJ_GC64
#define CALL_MREMAP_MV		CALL_MREMAP_NOMOVE
#else
#define CALL_MREMAP_MV		CALL_MREMAP_MAYMOVE
#endif
#endif

#endif


#ifndef INIT_MMAP
#define INIT_MMAP()		((void)0)
#endif

#ifndef DIRECT_MMAP
#define DIRECT_MMAP(s)		CALL_MMAP(s)
#endif

#ifndef CALL_MREMAP
#define CALL_MREMAP(addr, osz, nsz, mv) ((void)osz, MFAIL)
#endif

/* -----------------------  Chunk representations ------------------------ */

struct malloc_chunk {
  size_t               prev_foot;  /* Size of previous chunk (if free).  */
  size_t               head;       /* Size and inuse bits. */
  struct malloc_chunk *fd;         /* double links -- used only if free. */
  struct malloc_chunk *bk;
};

typedef struct malloc_chunk  mchunk;
typedef struct malloc_chunk *mchunkptr;
typedef struct malloc_chunk *sbinptr;  /* The type of bins of chunks */
typedef size_t bindex_t;               /* Described below */
typedef unsigned int binmap_t;         /* Described below */
typedef unsigned int flag_t;           /* The type of various bit flag sets */

/* ------------------- Chunks sizes and alignments ----------------------- */

#define MCHUNK_SIZE		(sizeof(mchunk))

#define CHUNK_OVERHEAD		(SIZE_T_SIZE)

/* Direct chunks need a second word of overhead ... */
#define DIRECT_CHUNK_OVERHEAD	(TWO_SIZE_T_SIZES)
/* ... and additional padding for fake next-chunk at foot */
#define DIRECT_FOOT_PAD		(FOUR_SIZE_T_SIZES)

/* The smallest size we can malloc is an aligned minimal chunk */
#define MIN_CHUNK_SIZE\
  ((MCHUNK_SIZE + CHUNK_ALIGN_MASK) & ~CHUNK_ALIGN_MASK)

/* conversion from malloc headers to user pointers, and back */
#define chunk2mem(p)		((void *)((char *)(p) + TWO_SIZE_T_SIZES))
#define mem2chunk(mem)		((mchunkptr)((char *)(mem) - TWO_SIZE_T_SIZES))
/* chunk associated with aligned address A */
#define align_as_chunk(A)	(mchunkptr)((A) + align_offset(chunk2mem(A)))

/* Bounds on request (not chunk) sizes. */
#define MAX_REQUEST		((~MIN_CHUNK_SIZE+1) << 2)
#define MIN_REQUEST		(MIN_CHUNK_SIZE - CHUNK_OVERHEAD - SIZE_T_ONE)

/* pad request bytes into a usable size */
#define pad_request(req) \
   (((req) + CHUNK_OVERHEAD + CHUNK_ALIGN_MASK) & ~CHUNK_ALIGN_MASK)

/* pad request, checking for minimum (but not maximum) */
#define request2size(req) \
  (((req) < MIN_REQUEST)? MIN_CHUNK_SIZE : pad_request(req))

/* ------------------ Operations on head and foot fields ----------------- */

#define PINUSE_BIT		(SIZE_T_ONE)
#define CINUSE_BIT		(SIZE_T_TWO)
#define INUSE_BITS		(PINUSE_BIT|CINUSE_BIT)

/* Head value for fenceposts */
#define FENCEPOST_HEAD		(INUSE_BITS|SIZE_T_SIZE)

/* extraction of fields from head words */
#define cinuse(p)		((p)->head & CINUSE_BIT)
#define pinuse(p)		((p)->head & PINUSE_BIT)
#define chunksize(p)		((p)->head & ~(INUSE_BITS))

#define clear_pinuse(p)		((p)->head &= ~PINUSE_BIT)
#define clear_cinuse(p)		((p)->head &= ~CINUSE_BIT)

/* Treat space at ptr +/- offset as a chunk */
#define chunk_plus_offset(p, s)		((mchunkptr)(((char *)(p)) + (s)))
#define chunk_minus_offset(p, s)	((mchunkptr)(((char *)(p)) - (s)))

/* Ptr to next or previous physical malloc_chunk. */
#define next_chunk(p)	((mchunkptr)(((char *)(p)) + ((p)->head & ~INUSE_BITS)))
#define prev_chunk(p)	((mchunkptr)(((char *)(p)) - ((p)->prev_foot) ))

/* extract next chunk's pinuse bit */
#define next_pinuse(p)	((next_chunk(p)->head) & PINUSE_BIT)

/* Get/set size at footer */
#define get_foot(p, s)	(((mchunkptr)((char *)(p) + (s)))->prev_foot)
#define set_foot(p, s)	(((mchunkptr)((char *)(p) + (s)))->prev_foot = (s))

/* Set size, pinuse bit, and foot */
#define set_size_and_pinuse_of_free_chunk(p, s)\
  ((p)->head = (s|PINUSE_BIT), set_foot(p, s))

/* Set size, pinuse bit, foot, and clear next pinuse */
#define set_free_with_pinuse(p, s, n)\
  (clear_pinuse(n), set_size_and_pinuse_of_free_chunk(p, s))

#define is_direct(p)\
  (!((p)->head & PINUSE_BIT) && ((p)->prev_foot & IS_DIRECT_BIT))

/* Get the internal overhead associated with chunk p */
#define overhead_for(p)\
 (is_direct(p)? DIRECT_CHUNK_OVERHEAD : CHUNK_OVERHEAD)

/* ---------------------- Overlaid data structures ----------------------- */

struct malloc_tree_chunk {
  /* The first four fields must be compatible with malloc_chunk */
  size_t                    prev_foot;
  size_t                    head;
  struct malloc_tree_chunk *fd;
  struct malloc_tree_chunk *bk;

  struct malloc_tree_chunk *child[2];
  struct malloc_tree_chunk *parent;
  bindex_t                  index;
};

typedef struct malloc_tree_chunk  tchunk;
typedef struct malloc_tree_chunk *tchunkptr;
typedef struct malloc_tree_chunk *tbinptr; /* The type of bins of trees */

/* A little helper macro for trees */
#define leftmost_child(t) ((t)->child[0] != 0? (t)->child[0] : (t)->child[1])

/* ----------------------------- Segments -------------------------------- */

struct malloc_segment {
  char        *base;             /* base address */
  size_t       size;             /* allocated size */
  struct malloc_segment *next;   /* ptr to next segment */
};

typedef struct malloc_segment  msegment;
typedef struct malloc_segment *msegmentptr;

/* ---------------------------- malloc_state ----------------------------- */

/* Bin types, widths and sizes */
#define NSMALLBINS		(32U)
#define NTREEBINS		(32U)
#define SMALLBIN_SHIFT		(3U)
#define SMALLBIN_WIDTH		(SIZE_T_ONE << SMALLBIN_SHIFT)
#define TREEBIN_SHIFT		(8U)
#define MIN_LARGE_SIZE		(SIZE_T_ONE << TREEBIN_SHIFT)
#define MAX_SMALL_SIZE		(MIN_LARGE_SIZE - SIZE_T_ONE)
#define MAX_SMALL_REQUEST  (MAX_SMALL_SIZE - CHUNK_ALIGN_MASK - CHUNK_OVERHEAD)

struct malloc_state {
  binmap_t   smallmap;
  binmap_t   treemap;
  size_t     dvsize;
  size_t     topsize;
  mchunkptr  dv;
  mchunkptr  top;
  size_t     trim_check;
  size_t     release_checks;
  mchunkptr  smallbins[(NSMALLBINS+1)*2];
  tbinptr    treebins[NTREEBINS];
  msegment   seg;
};

typedef struct malloc_state *mstate;

#define is_initialized(M)	((M)->top != 0)

/* -------------------------- system alloc setup ------------------------- */

/* page-align a size */
#define page_align(S)\
 (((S) + (LJ_PAGESIZE - SIZE_T_ONE)) & ~(LJ_PAGESIZE - SIZE_T_ONE))

/* granularity-align a size */
#define granularity_align(S)\
  (((S) + (DEFAULT_GRANULARITY - SIZE_T_ONE))\
   & ~(DEFAULT_GRANULARITY - SIZE_T_ONE))

#if LJ_TARGET_WINDOWS
#define mmap_align(S)	granularity_align(S)
#else
#define mmap_align(S)	page_align(S)
#endif

/*  True if segment S holds address A */
#define segment_holds(S, A)\
  ((char *)(A) >= S->base && (char *)(A) < S->base + S->size)

/* Return segment holding given address */
static msegmentptr segment_holding(mstate m, char *addr)
{
  msegmentptr sp = &m->seg;
  for (;;) {
    if (addr >= sp->base && addr < sp->base + sp->size)
      return sp;
    if ((sp = sp->next) == 0)
      return 0;
  }
}

/* Return true if segment contains a segment link */
static int has_segment_link(mstate m, msegmentptr ss)
{
  msegmentptr sp = &m->seg;
  for (;;) {
    if ((char *)sp >= ss->base && (char *)sp < ss->base + ss->size)
      return 1;
    if ((sp = sp->next) == 0)
      return 0;
  }
}

/*
  TOP_FOOT_SIZE is padding at the end of a segment, including space
  that may be needed to place segment records and fenceposts when new
  noncontiguous segments are added.
*/
#define TOP_FOOT_SIZE\
  (align_offset(chunk2mem(0))+pad_request(sizeof(struct malloc_segment))+MIN_CHUNK_SIZE)

/* ---------------------------- Indexing Bins ---------------------------- */

#define is_small(s)		(((s) >> SMALLBIN_SHIFT) < NSMALLBINS)
#define small_index(s)		((s)  >> SMALLBIN_SHIFT)
#define small_index2size(i)	((i)  << SMALLBIN_SHIFT)
#define MIN_SMALL_INDEX		(small_index(MIN_CHUNK_SIZE))

/* addressing by index. See above about smallbin repositioning */
#define smallbin_at(M, i)	((sbinptr)((char *)&((M)->smallbins[(i)<<1])))
#define treebin_at(M,i)		(&((M)->treebins[i]))

/* assign tree index for size S to variable I */
#define compute_tree_index(S, I)\
{\
  unsigned int X = (unsigned int)(S >> TREEBIN_SHIFT);\
  if (X == 0) {\
    I = 0;\
  } else if (X > 0xFFFF) {\
    I = NTREEBINS-1;\
  } else {\
    unsigned int K = lj_fls(X);\
    I =  (bindex_t)((K << 1) + ((S >> (K + (TREEBIN_SHIFT-1)) & 1)));\
  }\
}

/* Bit representing maximum resolved size in a treebin at i */
#define bit_for_tree_index(i) \
   (i == NTREEBINS-1)? (SIZE_T_BITSIZE-1) : (((i) >> 1) + TREEBIN_SHIFT - 2)

/* Shift placing maximum resolved bit in a treebin at i as sign bit */
#define leftshift_for_tree_index(i) \
   ((i == NTREEBINS-1)? 0 : \
    ((SIZE_T_BITSIZE-SIZE_T_ONE) - (((i) >> 1) + TREEBIN_SHIFT - 2)))

/* The size of the smallest chunk held in bin with index i */
#define minsize_for_tree_index(i) \
   ((SIZE_T_ONE << (((i) >> 1) + TREEBIN_SHIFT)) |  \
   (((size_t)((i) & SIZE_T_ONE)) << (((i) >> 1) + TREEBIN_SHIFT - 1)))

/* ------------------------ Operations on bin maps ----------------------- */

/* bit corresponding to given index */
#define idx2bit(i)		((binmap_t)(1) << (i))

/* Mark/Clear bits with given index */
#define mark_smallmap(M,i)	((M)->smallmap |=  idx2bit(i))
#define clear_smallmap(M,i)	((M)->smallmap &= ~idx2bit(i))
#define smallmap_is_marked(M,i)	((M)->smallmap &   idx2bit(i))

#define mark_treemap(M,i)	((M)->treemap  |=  idx2bit(i))
#define clear_treemap(M,i)	((M)->treemap  &= ~idx2bit(i))
#define treemap_is_marked(M,i)	((M)->treemap  &   idx2bit(i))

/* mask with all bits to left of least bit of x on */
#define left_bits(x)		((x<<1) | (~(x<<1)+1))

/* Set cinuse bit and pinuse bit of next chunk */
#define set_inuse(M,p,s)\
  ((p)->head = (((p)->head & PINUSE_BIT)|s|CINUSE_BIT),\
  ((mchunkptr)(((char *)(p)) + (s)))->head |= PINUSE_BIT)

/* Set cinuse and pinuse of this chunk and pinuse of next chunk */
#define set_inuse_and_pinuse(M,p,s)\
  ((p)->head = (s|PINUSE_BIT|CINUSE_BIT),\
  ((mchunkptr)(((char *)(p)) + (s)))->head |= PINUSE_BIT)

/* Set size, cinuse and pinuse bit of this chunk */
#define set_size_and_pinuse_of_inuse_chunk(M, p, s)\
  ((p)->head = (s|PINUSE_BIT|CINUSE_BIT))

/* ----------------------- Operations on smallbins ----------------------- */

/* Link a free chunk into a smallbin  */
#define insert_small_chunk(M, P, S) {\
  bindex_t I = small_index(S);\
  mchunkptr B = smallbin_at(M, I);\
  mchunkptr F = B;\
  if (!smallmap_is_marked(M, I))\
    mark_smallmap(M, I);\
  else\
    F = B->fd;\
  B->fd = P;\
  F->bk = P;\
  P->fd = F;\
  P->bk = B;\
}

/* Unlink a chunk from a smallbin  */
#define unlink_small_chunk(M, P, S) {\
  mchunkptr F = P->fd;\
  mchunkptr B = P->bk;\
  bindex_t I = small_index(S);\
  if (F == B) {\
    clear_smallmap(M, I);\
  } else {\
    F->bk = B;\
    B->fd = F;\
  }\
}

/* Unlink the first chunk from a smallbin */
#define unlink_first_small_chunk(M, B, P, I) {\
  mchunkptr F = P->fd;\
  if (B == F) {\
    clear_smallmap(M, I);\
  } else {\
    B->fd = F;\
    F->bk = B;\
  }\
}

/* Replace dv node, binning the old one */
/* Used only when dvsize known to be small */
#define replace_dv(M, P, S) {\
  size_t DVS = M->dvsize;\
  if (DVS != 0) {\
    mchunkptr DV = M->dv;\
    insert_small_chunk(M, DV, DVS);\
  }\
  M->dvsize = S;\
  M->dv = P;\
}

/* ------------------------- Operations on trees ------------------------- */

/* Insert chunk into tree */
#define insert_large_chunk(M, X, S) {\
  tbinptr *H;\
  bindex_t I;\
  compute_tree_index(S, I);\
  H = treebin_at(M, I);\
  X->index = I;\
  X->child[0] = X->child[1] = 0;\
  if (!treemap_is_marked(M, I)) {\
    mark_treemap(M, I);\
    *H = X;\
    X->parent = (tchunkptr)H;\
    X->fd = X->bk = X;\
  } else {\
    tchunkptr T = *H;\
    size_t K = S << leftshift_for_tree_index(I);\
    for (;;) {\
      if (chunksize(T) != S) {\
	tchunkptr *C = &(T->child[(K >> (SIZE_T_BITSIZE-SIZE_T_ONE)) & 1]);\
	K <<= 1;\
	if (*C != 0) {\
	  T = *C;\
	} else {\
	  *C = X;\
	  X->parent = T;\
	  X->fd = X->bk = X;\
	  break;\
	}\
      } else {\
	tchunkptr F = T->fd;\
	T->fd = F->bk = X;\
	X->fd = F;\
	X->bk = T;\
	X->parent = 0;\
	break;\
      }\
    }\
  }\
}

#define unlink_large_chunk(M, X) {\
  tchunkptr XP = X->parent;\
  tchunkptr R;\
  if (X->bk != X) {\
    tchunkptr F = X->fd;\
    R = X->bk;\
    F->bk = R;\
    R->fd = F;\
  } else {\
    tchunkptr *RP;\
    if (((R = *(RP = &(X->child[1]))) != 0) ||\
	((R = *(RP = &(X->child[0]))) != 0)) {\
      tchunkptr *CP;\
      while ((*(CP = &(R->child[1])) != 0) ||\
	     (*(CP = &(R->child[0])) != 0)) {\
	R = *(RP = CP);\
      }\
      *RP = 0;\
    }\
  }\
  if (XP != 0) {\
    tbinptr *H = treebin_at(M, X->index);\
    if (X == *H) {\
      if ((*H = R) == 0) \
	clear_treemap(M, X->index);\
    } else {\
      if (XP->child[0] == X) \
	XP->child[0] = R;\
      else \
	XP->child[1] = R;\
    }\
    if (R != 0) {\
      tchunkptr C0, C1;\
      R->parent = XP;\
      if ((C0 = X->child[0]) != 0) {\
	R->child[0] = C0;\
	C0->parent = R;\
      }\
      if ((C1 = X->child[1]) != 0) {\
	R->child[1] = C1;\
	C1->parent = R;\
      }\
    }\
  }\
}

/* Relays to large vs small bin operations */

#define insert_chunk(M, P, S)\
  if (is_small(S)) { insert_small_chunk(M, P, S)\
  } else { tchunkptr TP = (tchunkptr)(P); insert_large_chunk(M, TP, S); }

#define unlink_chunk(M, P, S)\
  if (is_small(S)) { unlink_small_chunk(M, P, S)\
  } else { tchunkptr TP = (tchunkptr)(P); unlink_large_chunk(M, TP); }

/* -----------------------  Direct-mmapping chunks ----------------------- */

static void *direct_alloc(size_t nb)
{
  size_t mmsize = mmap_align(nb + SIX_SIZE_T_SIZES + CHUNK_ALIGN_MASK);
  if (LJ_LIKELY(mmsize > nb)) {     /* Check for wrap around 0 */
    char *mm = (char *)(DIRECT_MMAP(mmsize));
    if (mm != CMFAIL) {
      size_t offset = align_offset(chunk2mem(mm));
      size_t psize = mmsize - offset - DIRECT_FOOT_PAD;
      mchunkptr p = (mchunkptr)(mm + offset);
      p->prev_foot = offset | IS_DIRECT_BIT;
      p->head = psize|CINUSE_BIT;
      chunk_plus_offset(p, psize)->head = FENCEPOST_HEAD;
      chunk_plus_offset(p, psize+SIZE_T_SIZE)->head = 0;
      return chunk2mem(p);
    }
  }
  return NULL;
}

static mchunkptr direct_resize(mchunkptr oldp, size_t nb)
{
  size_t oldsize = chunksize(oldp);
  if (is_small(nb)) /* Can't shrink direct regions below small size */
    return NULL;
  /* Keep old chunk if big enough but not too big */
  if (oldsize >= nb + SIZE_T_SIZE &&
      (oldsize - nb) <= (DEFAULT_GRANULARITY >> 1)) {
    return oldp;
  } else {
    size_t offset = oldp->prev_foot & ~IS_DIRECT_BIT;
    size_t oldmmsize = oldsize + offset + DIRECT_FOOT_PAD;
    size_t newmmsize = mmap_align(nb + SIX_SIZE_T_SIZES + CHUNK_ALIGN_MASK);
    char *cp = (char *)CALL_MREMAP((char *)oldp - offset,
				   oldmmsize, newmmsize, CALL_MREMAP_MV);
    if (cp != CMFAIL) {
      mchunkptr newp = (mchunkptr)(cp + offset);
      size_t psize = newmmsize - offset - DIRECT_FOOT_PAD;
      newp->head = psize|CINUSE_BIT;
      chunk_plus_offset(newp, psize)->head = FENCEPOST_HEAD;
      chunk_plus_offset(newp, psize+SIZE_T_SIZE)->head = 0;
      return newp;
    }
  }
  return NULL;
}

/* -------------------------- mspace management -------------------------- */

/* Initialize top chunk and its size */
static void init_top(mstate m, mchunkptr p, size_t psize)
{
  /* Ensure alignment */
  size_t offset = align_offset(chunk2mem(p));
  p = (mchunkptr)((char *)p + offset);
  psize -= offset;

  m->top = p;
  m->topsize = psize;
  p->head = psize | PINUSE_BIT;
  /* set size of fake trailing chunk holding overhead space only once */
  chunk_plus_offset(p, psize)->head = TOP_FOOT_SIZE;
  m->trim_check = DEFAULT_TRIM_THRESHOLD; /* reset on each update */
}

/* Initialize bins for a new mstate that is otherwise zeroed out */
static void init_bins(mstate m)
{
  /* Establish circular links for smallbins */
  bindex_t i;
  for (i = 0; i < NSMALLBINS; i++) {
    sbinptr bin = smallbin_at(m,i);
    bin->fd = bin->bk = bin;
  }
}

/* Allocate chunk and prepend remainder with chunk in successor base. */
static void *prepend_alloc(mstate m, char *newbase, char *oldbase, size_t nb)
{
  mchunkptr p = align_as_chunk(newbase);
  mchunkptr oldfirst = align_as_chunk(oldbase);
  size_t psize = (size_t)((char *)oldfirst - (char *)p);
  mchunkptr q = chunk_plus_offset(p, nb);
  size_t qsize = psize - nb;
  set_size_and_pinuse_of_inuse_chunk(m, p, nb);

  /* consolidate remainder with first chunk of old base */
  if (oldfirst == m->top) {
    size_t tsize = m->topsize += qsize;
    m->top = q;
    q->head = tsize | PINUSE_BIT;
  } else if (oldfirst == m->dv) {
    size_t dsize = m->dvsize += qsize;
    m->dv = q;
    set_size_and_pinuse_of_free_chunk(q, dsize);
  } else {
    if (!cinuse(oldfirst)) {
      size_t nsize = chunksize(oldfirst);
      unlink_chunk(m, oldfirst, nsize);
      oldfirst = chunk_plus_offset(oldfirst, nsize);
      qsize += nsize;
    }
    set_free_with_pinuse(q, qsize, oldfirst);
    insert_chunk(m, q, qsize);
  }

  return chunk2mem(p);
}

/* Add a segment to hold a new noncontiguous region */
static void add_segment(mstate m, char *tbase, size_t tsize)
{
  /* Determine locations and sizes of segment, fenceposts, old top */
  char *old_top = (char *)m->top;
  msegmentptr oldsp = segment_holding(m, old_top);
  char *old_end = oldsp->base + oldsp->size;
  size_t ssize = pad_request(sizeof(struct malloc_segment));
  char *rawsp = old_end - (ssize + FOUR_SIZE_T_SIZES + CHUNK_ALIGN_MASK);
  size_t offset = align_offset(chunk2mem(rawsp));
  char *asp = rawsp + offset;
  char *csp = (asp < (old_top + MIN_CHUNK_SIZE))? old_top : asp;
  mchunkptr sp = (mchunkptr)csp;
  msegmentptr ss = (msegmentptr)(chunk2mem(sp));
  mchunkptr tnext = chunk_plus_offset(sp, ssize);
  mchunkptr p = tnext;

  /* reset top to new space */
  init_top(m, (mchunkptr)tbase, tsize - TOP_FOOT_SIZE);

  /* Set up segment record */
  set_size_and_pinuse_of_inuse_chunk(m, sp, ssize);
  *ss = m->seg; /* Push current record */
  m->seg.base = tbase;
  m->seg.size = tsize;
  m->seg.next = ss;

  /* Insert trailing fenceposts */
  for (;;) {
    mchunkptr nextp = chunk_plus_offset(p, SIZE_T_SIZE);
    p->head = FENCEPOST_HEAD;
    if ((char *)(&(nextp->head)) < old_end)
      p = nextp;
    else
      break;
  }

  /* Insert the rest of old top into a bin as an ordinary free chunk */
  if (csp != old_top) {
    mchunkptr q = (mchunkptr)old_top;
    size_t psize = (size_t)(csp - old_top);
    mchunkptr tn = chunk_plus_offset(q, psize);
    set_free_with_pinuse(q, psize, tn);
    insert_chunk(m, q, psize);
  }
}

/* -------------------------- System allocation -------------------------- */

static void *alloc_sys(mstate m, size_t nb)
{
  char *tbase = CMFAIL;
  size_t tsize = 0;

  /* Directly map large chunks */
  if (LJ_UNLIKELY(nb >= DEFAULT_MMAP_THRESHOLD)) {
    void *mem = direct_alloc(nb);
    if (mem != 0)
      return mem;
  }

  {
    size_t req = nb + TOP_FOOT_SIZE + SIZE_T_ONE;
    size_t rsize = granularity_align(req);
    if (LJ_LIKELY(rsize > nb)) { /* Fail if wraps around zero */
      char *mp = (char *)(CALL_MMAP(rsize));
      if (mp != CMFAIL) {
	tbase = mp;
	tsize = rsize;
      }
    }
  }

  if (tbase != CMFAIL) {
    msegmentptr sp = &m->seg;
    /* Try to merge with an existing segment */
    while (sp != 0 && tbase != sp->base + sp->size)
      sp = sp->next;
    if (sp != 0 && segment_holds(sp, m->top)) { /* append */
      sp->size += tsize;
      init_top(m, m->top, m->topsize + tsize);
    } else {
      sp = &m->seg;
      while (sp != 0 && sp->base != tbase + tsize)
	sp = sp->next;
      if (sp != 0) {
	char *oldbase = sp->base;
	sp->base = tbase;
	sp->size += tsize;
	return prepend_alloc(m, tbase, oldbase, nb);
      } else {
	add_segment(m, tbase, tsize);
      }
    }

    if (nb < m->topsize) { /* Allocate from new or extended top space */
      size_t rsize = m->topsize -= nb;
      mchunkptr p = m->top;
      mchunkptr r = m->top = chunk_plus_offset(p, nb);
      r->head = rsize | PINUSE_BIT;
      set_size_and_pinuse_of_inuse_chunk(m, p, nb);
      return chunk2mem(p);
    }
  }

  return NULL;
}

/* -----------------------  system deallocation -------------------------- */

/* Unmap and unlink any mmapped segments that don't contain used chunks */
static size_t release_unused_segments(mstate m)
{
  size_t released = 0;
  size_t nsegs = 0;
  msegmentptr pred = &m->seg;
  msegmentptr sp = pred->next;
  while (sp != 0) {
    char *base = sp->base;
    size_t size = sp->size;
    msegmentptr next = sp->next;
    nsegs++;
    {
      mchunkptr p = align_as_chunk(base);
      size_t psize = chunksize(p);
      /* Can unmap if first chunk holds entire segment and not pinned */
      if (!cinuse(p) && (char *)p + psize >= base + size - TOP_FOOT_SIZE) {
	tchunkptr tp = (tchunkptr)p;
	if (p == m->dv) {
	  m->dv = 0;
	  m->dvsize = 0;
	} else {
	  unlink_large_chunk(m, tp);
	}
	if (CALL_MUNMAP(base, size) == 0) {
	  released += size;
	  /* unlink obsoleted record */
	  sp = pred;
	  sp->next = next;
	} else { /* back out if cannot unmap */
	  insert_large_chunk(m, tp, psize);
	}
      }
    }
    pred = sp;
    sp = next;
  }
  /* Reset check counter */
  m->release_checks = nsegs > MAX_RELEASE_CHECK_RATE ?
		      nsegs : MAX_RELEASE_CHECK_RATE;
  return released;
}

static int alloc_trim(mstate m, size_t pad)
{
  size_t released = 0;
  if (pad < MAX_REQUEST && is_initialized(m)) {
    pad += TOP_FOOT_SIZE; /* ensure enough room for segment overhead */

    if (m->topsize > pad) {
      /* Shrink top space in granularity-size units, keeping at least one */
      size_t unit = DEFAULT_GRANULARITY;
      size_t extra = ((m->topsize - pad + (unit - SIZE_T_ONE)) / unit -
		      SIZE_T_ONE) * unit;
      msegmentptr sp = segment_holding(m, (char *)m->top);

      if (sp->size >= extra &&
	  !has_segment_link(m, sp)) { /* can't shrink if pinned */
	size_t newsize = sp->size - extra;
	/* Prefer mremap, fall back to munmap */
	if ((CALL_MREMAP(sp->base, sp->size, newsize, CALL_MREMAP_NOMOVE) != MFAIL) ||
	    (CALL_MUNMAP(sp->base + newsize, extra) == 0)) {
	  released = extra;
	}
      }

      if (released != 0) {
	sp->size -= released;
	init_top(m, m->top, m->topsize - released);
      }
    }

    /* Unmap any unused mmapped segments */
    released += release_unused_segments(m);

    /* On failure, disable autotrim to avoid repeated failed future calls */
    if (released == 0 && m->topsize > m->trim_check)
      m->trim_check = MAX_SIZE_T;
  }

  return (released != 0)? 1 : 0;
}

/* ---------------------------- malloc support --------------------------- */

/* allocate a large request from the best fitting chunk in a treebin */
static void *tmalloc_large(mstate m, size_t nb)
{
  tchunkptr v = 0;
  size_t rsize = ~nb+1; /* Unsigned negation */
  tchunkptr t;
  bindex_t idx;
  compute_tree_index(nb, idx);

  if ((t = *treebin_at(m, idx)) != 0) {
    /* Traverse tree for this bin looking for node with size == nb */
    size_t sizebits = nb << leftshift_for_tree_index(idx);
    tchunkptr rst = 0;  /* The deepest untaken right subtree */
    for (;;) {
      tchunkptr rt;
      size_t trem = chunksize(t) - nb;
      if (trem < rsize) {
	v = t;
	if ((rsize = trem) == 0)
	  break;
      }
      rt = t->child[1];
      t = t->child[(sizebits >> (SIZE_T_BITSIZE-SIZE_T_ONE)) & 1];
      if (rt != 0 && rt != t)
	rst = rt;
      if (t == 0) {
	t = rst; /* set t to least subtree holding sizes > nb */
	break;
      }
      sizebits <<= 1;
    }
  }

  if (t == 0 && v == 0) { /* set t to root of next non-empty treebin */
    binmap_t leftbits = left_bits(idx2bit(idx)) & m->treemap;
    if (leftbits != 0)
      t = *treebin_at(m, lj_ffs(leftbits));
  }

  while (t != 0) { /* find smallest of tree or subtree */
    size_t trem = chunksize(t) - nb;
    if (trem < rsize) {
      rsize = trem;
      v = t;
    }
    t = leftmost_child(t);
  }

  /*  If dv is a better fit, return NULL so malloc will use it */
  if (v != 0 && rsize < (size_t)(m->dvsize - nb)) {
    mchunkptr r = chunk_plus_offset(v, nb);
    unlink_large_chunk(m, v);
    if (rsize < MIN_CHUNK_SIZE) {
      set_inuse_and_pinuse(m, v, (rsize + nb));
    } else {
      set_size_and_pinuse_of_inuse_chunk(m, v, nb);
      set_size_and_pinuse_of_free_chunk(r, rsize);
      insert_chunk(m, r, rsize);
    }
    return chunk2mem(v);
  }
  return NULL;
}

/* allocate a small request from the best fitting chunk in a treebin */
static void *tmalloc_small(mstate m, size_t nb)
{
  tchunkptr t, v;
  mchunkptr r;
  size_t rsize;
  bindex_t i = lj_ffs(m->treemap);

  v = t = *treebin_at(m, i);
  rsize = chunksize(t) - nb;

  while ((t = leftmost_child(t)) != 0) {
    size_t trem = chunksize(t) - nb;
    if (trem < rsize) {
      rsize = trem;
      v = t;
    }
  }

  r = chunk_plus_offset(v, nb);
  unlink_large_chunk(m, v);
  if (rsize < MIN_CHUNK_SIZE) {
    set_inuse_and_pinuse(m, v, (rsize + nb));
  } else {
    set_size_and_pinuse_of_inuse_chunk(m, v, nb);
    set_size_and_pinuse_of_free_chunk(r, rsize);
    replace_dv(m, r, rsize);
  }
  return chunk2mem(v);
}

/* ----------------------------------------------------------------------- */

void *lj_alloc_create(void)
{
  size_t tsize = DEFAULT_GRANULARITY;
  char *tbase;
  INIT_MMAP();
  tbase = (char *)(CALL_MMAP(tsize));
  if (tbase != CMFAIL) {
    size_t msize = pad_request(sizeof(struct malloc_state));
    mchunkptr mn;
    mchunkptr msp = align_as_chunk(tbase);
    mstate m = (mstate)(chunk2mem(msp));
    memset(m, 0, msize);
    msp->head = (msize|PINUSE_BIT|CINUSE_BIT);
    m->seg.base = tbase;
    m->seg.size = tsize;
    m->release_checks = MAX_RELEASE_CHECK_RATE;
    init_bins(m);
    mn = next_chunk(mem2chunk(m));
    init_top(m, mn, (size_t)((tbase + tsize) - (char *)mn) - TOP_FOOT_SIZE);
    return m;
  }
  return NULL;
}

void lj_alloc_destroy(void *msp)
{
  mstate ms = (mstate)msp;
  msegmentptr sp = &ms->seg;
  while (sp != 0) {
    char *base = sp->base;
    size_t size = sp->size;
    sp = sp->next;
    CALL_MUNMAP(base, size);
  }
}

static LJ_NOINLINE void *lj_alloc_malloc(void *msp, size_t nsize)
{
  mstate ms = (mstate)msp;
  void *mem;
  size_t nb;
  if (nsize <= MAX_SMALL_REQUEST) {
    bindex_t idx;
    binmap_t smallbits;
    nb = (nsize < MIN_REQUEST)? MIN_CHUNK_SIZE : pad_request(nsize);
    idx = small_index(nb);
    smallbits = ms->smallmap >> idx;

    if ((smallbits & 0x3U) != 0) { /* Remainderless fit to a smallbin. */
      mchunkptr b, p;
      idx += ~smallbits & 1;       /* Uses next bin if idx empty */
      b = smallbin_at(ms, idx);
      p = b->fd;
      unlink_first_small_chunk(ms, b, p, idx);
      set_inuse_and_pinuse(ms, p, small_index2size(idx));
      mem = chunk2mem(p);
      return mem;
    } else if (nb > ms->dvsize) {
      if (smallbits != 0) { /* Use chunk in next nonempty smallbin */
	mchunkptr b, p, r;
	size_t rsize;
	binmap_t leftbits = (smallbits << idx) & left_bits(idx2bit(idx));
	bindex_t i = lj_ffs(leftbits);
	b = smallbin_at(ms, i);
	p = b->fd;
	unlink_first_small_chunk(ms, b, p, i);
	rsize = small_index2size(i) - nb;
	/* Fit here cannot be remainderless if 4byte sizes */
	if (SIZE_T_SIZE != 4 && rsize < MIN_CHUNK_SIZE) {
	  set_inuse_and_pinuse(ms, p, small_index2size(i));
	} else {
	  set_size_and_pinuse_of_inuse_chunk(ms, p, nb);
	  r = chunk_plus_offset(p, nb);
	  set_size_and_pinuse_of_free_chunk(r, rsize);
	  replace_dv(ms, r, rsize);
	}
	mem = chunk2mem(p);
	return mem;
      } else if (ms->treemap != 0 && (mem = tmalloc_small(ms, nb)) != 0) {
	return mem;
      }
    }
  } else if (nsize >= MAX_REQUEST) {
    nb = MAX_SIZE_T; /* Too big to allocate. Force failure (in sys alloc) */
  } else {
    nb = pad_request(nsize);
    if (ms->treemap != 0 && (mem = tmalloc_large(ms, nb)) != 0) {
      return mem;
    }
  }

  if (nb <= ms->dvsize) {
    size_t rsize = ms->dvsize - nb;
    mchunkptr p = ms->dv;
    if (rsize >= MIN_CHUNK_SIZE) { /* split dv */
      mchunkptr r = ms->dv = chunk_plus_offset(p, nb);
      ms->dvsize = rsize;
      set_size_and_pinuse_of_free_chunk(r, rsize);
      set_size_and_pinuse_of_inuse_chunk(ms, p, nb);
    } else { /* exhaust dv */
      size_t dvs = ms->dvsize;
      ms->dvsize = 0;
      ms->dv = 0;
      set_inuse_and_pinuse(ms, p, dvs);
    }
    mem = chunk2mem(p);
    return mem;
  } else if (nb < ms->topsize) { /* Split top */
    size_t rsize = ms->topsize -= nb;
    mchunkptr p = ms->top;
    mchunkptr r = ms->top = chunk_plus_offset(p, nb);
    r->head = rsize | PINUSE_BIT;
    set_size_and_pinuse_of_inuse_chunk(ms, p, nb);
    mem = chunk2mem(p);
    return mem;
  }
  return alloc_sys(ms, nb);
}

static LJ_NOINLINE void *lj_alloc_free(void *msp, void *ptr)
{
  if (ptr != 0) {
    mchunkptr p = mem2chunk(ptr);
    mstate fm = (mstate)msp;
    size_t psize = chunksize(p);
    mchunkptr next = chunk_plus_offset(p, psize);
    if (!pinuse(p)) {
      size_t prevsize = p->prev_foot;
      if ((prevsize & IS_DIRECT_BIT) != 0) {
	prevsize &= ~IS_DIRECT_BIT;
	psize += prevsize + DIRECT_FOOT_PAD;
	CALL_MUNMAP((char *)p - prevsize, psize);
	return NULL;
      } else {
	mchunkptr prev = chunk_minus_offset(p, prevsize);
	psize += prevsize;
	p = prev;
	/* consolidate backward */
	if (p != fm->dv) {
	  unlink_chunk(fm, p, prevsize);
	} else if ((next->head & INUSE_BITS) == INUSE_BITS) {
	  fm->dvsize = psize;
	  set_free_with_pinuse(p, psize, next);
	  return NULL;
	}
      }
    }
    if (!cinuse(next)) {  /* consolidate forward */
      if (next == fm->top) {
	size_t tsize = fm->topsize += psize;
	fm->top = p;
	p->head = tsize | PINUSE_BIT;
	if (p == fm->dv) {
	  fm->dv = 0;
	  fm->dvsize = 0;
	}
	if (tsize > fm->trim_check)
	  alloc_trim(fm, 0);
	return NULL;
      } else if (next == fm->dv) {
	size_t dsize = fm->dvsize += psize;
	fm->dv = p;
	set_size_and_pinuse_of_free_chunk(p, dsize);
	return NULL;
      } else {
	size_t nsize = chunksize(next);
	psize += nsize;
	unlink_chunk(fm, next, nsize);
	set_size_and_pinuse_of_free_chunk(p, psize);
	if (p == fm->dv) {
	  fm->dvsize = psize;
	  return NULL;
	}
      }
    } else {
      set_free_with_pinuse(p, psize, next);
    }

    if (is_small(psize)) {
      insert_small_chunk(fm, p, psize);
    } else {
      tchunkptr tp = (tchunkptr)p;
      insert_large_chunk(fm, tp, psize);
      if (--fm->release_checks == 0)
	release_unused_segments(fm);
    }
  }
  return NULL;
}

static LJ_NOINLINE void *lj_alloc_realloc(void *msp, void *ptr, size_t nsize)
{
  if (nsize >= MAX_REQUEST) {
    return NULL;
  } else {
    mstate m = (mstate)msp;
    mchunkptr oldp = mem2chunk(ptr);
    size_t oldsize = chunksize(oldp);
    mchunkptr next = chunk_plus_offset(oldp, oldsize);
    mchunkptr newp = 0;
    size_t nb = request2size(nsize);

    /* Try to either shrink or extend into top. Else malloc-copy-free */
    if (is_direct(oldp)) {
      newp = direct_resize(oldp, nb);  /* this may return NULL. */
    } else if (oldsize >= nb) { /* already big enough */
      size_t rsize = oldsize - nb;
      newp = oldp;
      if (rsize >= MIN_CHUNK_SIZE) {
	mchunkptr rem = chunk_plus_offset(newp, nb);
	set_inuse(m, newp, nb);
	set_inuse(m, rem, rsize);
	lj_alloc_free(m, chunk2mem(rem));
      }
    } else if (next == m->top && oldsize + m->topsize > nb) {
      /* Expand into top */
      size_t newsize = oldsize + m->topsize;
      size_t newtopsize = newsize - nb;
      mchunkptr newtop = chunk_plus_offset(oldp, nb);
      set_inuse(m, oldp, nb);
      newtop->head = newtopsize |PINUSE_BIT;
      m->top = newtop;
      m->topsize = newtopsize;
      newp = oldp;
    }

    if (newp != 0) {
      return chunk2mem(newp);
    } else {
      void *newmem = lj_alloc_malloc(m, nsize);
      if (newmem != 0) {
	size_t oc = oldsize - overhead_for(oldp);
	memcpy(newmem, ptr, oc < nsize ? oc : nsize);
	lj_alloc_free(m, ptr);
      }
      return newmem;
    }
  }
}

void *lj_alloc_f(void *msp, void *ptr, size_t osize, size_t nsize)
{
  (void)osize;
  if (nsize == 0) {
    return lj_alloc_free(msp, ptr);
  } else if (ptr == NULL) {
    return lj_alloc_malloc(msp, nsize);
  } else {
    return lj_alloc_realloc(msp, ptr, nsize);
  }
}

#endif<|MERGE_RESOLUTION|>--- conflicted
+++ resolved
@@ -214,115 +214,6 @@
 #define MMAP_FLAGS		(MAP_PRIVATE|MAP_ANONYMOUS)
 
 #if LJ_ALLOC_MMAP_PROBE
-<<<<<<< HEAD
-
-#define LJ_ALLOC_MMAP_PROBE_MAX		30
-#define LJ_ALLOC_MMAP_PROBE_LINEAR	5
-
-#define LJ_ALLOC_MMAP_PROBE_LOWER	((uintptr_t)0x4000)
-
-/* No point in a giant ifdef mess. Just try to open /dev/urandom.
-** It doesn't really matter if this fails, since we get some ASLR bits from
-** every unsuitable allocation, too. And we prefer linear allocation, anyway.
-*/
-#include <fcntl.h>
-#include <unistd.h>
-
-static uintptr_t mmap_probe_seed(void)
-{
-  uintptr_t val;
-  int fd = open("/dev/urandom", O_RDONLY);
-  if (fd != -1) {
-    int ok = ((size_t)read(fd, &val, sizeof(val)) == sizeof(val));
-    (void)close(fd);
-    if (ok) return val;
-  }
-  return 1;  /* Punt. */
-}
-
-static void *mmap_probe(size_t size)
-{
-  /* Hint for next allocation. Doesn't need to be thread-safe. */
-  static uintptr_t hint_addr = 0;
-  static uintptr_t hint_prng = 0;
-  int olderr = errno;
-  int retry;
-  for (retry = 0; retry < LJ_ALLOC_MMAP_PROBE_MAX; retry++) {
-    void *p = mmap((void *)hint_addr, size, MMAP_PROT, MMAP_FLAGS, -1, 0);
-    uintptr_t addr = (uintptr_t)p;
-    if ((addr >> LJ_ALLOC_MBITS) == 0 && addr >= LJ_ALLOC_MMAP_PROBE_LOWER) {
-      /* We got a suitable address. Bump the hint address. */
-      hint_addr = addr + size;
-      errno = olderr;
-      return p;
-    }
-    if (p != MFAIL) {
-      munmap(p, size);
-    } else if (errno == ENOMEM) {
-      return MFAIL;
-    }
-    if (hint_addr) {
-      /* First, try linear probing. */
-      if (retry < LJ_ALLOC_MMAP_PROBE_LINEAR) {
-	hint_addr += 0x1000000;
-	if (((hint_addr + size) >> LJ_ALLOC_MBITS) != 0)
-	  hint_addr = 0;
-	continue;
-      } else if (retry == LJ_ALLOC_MMAP_PROBE_LINEAR) {
-	/* Next, try a no-hint probe to get back an ASLR address. */
-	hint_addr = 0;
-	continue;
-      }
-    }
-    /* Finally, try pseudo-random probing. */
-    if (LJ_UNLIKELY(hint_prng == 0)) {
-      hint_prng = mmap_probe_seed();
-    }
-    /* The unsuitable address we got has some ASLR PRNG bits. */
-    hint_addr ^= addr & ~((uintptr_t)(LJ_PAGESIZE-1));
-    do {  /* The PRNG itself is very weak, but see above. */
-      hint_prng = hint_prng * 1103515245 + 12345;
-      hint_addr ^= hint_prng * (uintptr_t)LJ_PAGESIZE;
-      hint_addr &= (((uintptr_t)1 << LJ_ALLOC_MBITS)-1);
-    } while (hint_addr < LJ_ALLOC_MMAP_PROBE_LOWER);
-  }
-  errno = olderr;
-  return MFAIL;
-}
-
-#endif
-
-#if LJ_ALLOC_MMAP32
-
-#if defined(__sun__)
-#define LJ_ALLOC_MMAP32_START	((uintptr_t)0x1000)
-#else
-#define LJ_ALLOC_MMAP32_START	((uintptr_t)0)
-#endif
-
-static void *mmap_map32(size_t size)
-{
-#if LJ_ALLOC_MMAP_PROBE
-  static int fallback = 0;
-  if (fallback)
-    return mmap_probe(size);
-#endif
-  {
-    int olderr = errno;
-    void *ptr = mmap((void *)LJ_ALLOC_MMAP32_START, size, MMAP_PROT, MAP_32BIT|MMAP_FLAGS, -1, 0);
-    errno = olderr;
-    /* This only allows 1GB on Linux. So fallback to probing to get 2GB. */
-#if LJ_ALLOC_MMAP_PROBE
-    if (ptr == MFAIL) {
-      fallback = 1;
-      return mmap_probe(size);
-    }
-#endif
-    return ptr;
-  }
-}
-
-=======
 
 #ifdef MAP_TRYFIXED
 #define MMAP_FLAGS_PROBE	(MMAP_FLAGS|MAP_TRYFIXED)
@@ -436,7 +327,6 @@
   }
 }
 
->>>>>>> cf80edbb
 #endif
 
 #if LJ_ALLOC_MMAP32
@@ -456,7 +346,6 @@
 #if (defined(__FreeBSD__) || defined(__FreeBSD_kernel__)) && !LJ_TARGET_PS4
 
 #include <sys/resource.h>
-<<<<<<< HEAD
 
 static void init_mmap(void)
 {
@@ -466,17 +355,6 @@
 }
 #define INIT_MMAP()	init_mmap()
 
-=======
-
-static void init_mmap(void)
-{
-  struct rlimit rlim;
-  rlim.rlim_cur = rlim.rlim_max = 0x10000;
-  setrlimit(RLIMIT_DATA, &rlim);  /* Ignore result. May fail later. */
-}
-#define INIT_MMAP()	init_mmap()
-
->>>>>>> cf80edbb
 #endif
 
 static int CALL_MUNMAP(void *ptr, size_t size)
