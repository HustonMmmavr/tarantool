--- conflicted
+++ resolved
@@ -720,11 +720,6 @@
 /* Typecheck error for arguments. */
 LJ_NOINLINE void lj_err_argtype(lua_State *L, int narg, const char *xname)
 {
-<<<<<<< HEAD
-  TValue *o = narg < 0 ? L->top + narg : L->base + narg-1;
-  const char *tname = o < L->top ? lj_typename(o) : lj_obj_typename[0];
-  const char *msg = lj_strfmt_pushf(L, err2msg(LJ_ERR_BADTYPE), xname, tname);
-=======
   const char *tname, *msg;
   if (narg <= LUA_REGISTRYINDEX) {
     if (narg >= LUA_GLOBALSINDEX) {
@@ -741,8 +736,7 @@
     TValue *o = narg < 0 ? L->top + narg : L->base + narg-1;
     tname = o < L->top ? lj_typename(o) : lj_obj_typename[0];
   }
-  msg = lj_str_pushf(L, err2msg(LJ_ERR_BADTYPE), xname, tname);
->>>>>>> 8b6af89b
+  msg = lj_strfmt_pushf(L, err2msg(LJ_ERR_BADTYPE), xname, tname);
   err_argmsg(L, narg, msg);
 }
 
